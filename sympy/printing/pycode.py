--- conflicted
+++ resolved
@@ -287,14 +287,10 @@
         [(k, 'mpmath.' + v) for k, v in _known_functions_mpmath.items()]
     ))
 
-<<<<<<< HEAD
     def _print_Integer(self, e, *args, **kwargs):
         return '%s(%d)' % (self._module_format('mpmath.mpf'), e)
 
     def _print_Float(self, e, *args, **kwargs):
-=======
-    def _print_Float(self, e):
->>>>>>> 1090d5e3
         # XXX: This does not handle setting mpmath.mp.dps. It is assumed that
         # the caller of the lambdified function will have set it to sufficient
         # precision to match the Floats in the expression.
@@ -416,22 +412,14 @@
         # We have to override LambdaPrinter because it uses Python 'and' keyword.
         # If LambdaPrinter didn't define it, we could use StrPrinter's
         # version of the function and add 'logical_and' to NUMPY_TRANSLATIONS.
-<<<<<<< HEAD
-        return '{0}({1})'.format(self._module_format('numpy.logical_and'), ','.join(self._print(i, *args, **kwargs) for i in expr.args))
-=======
-        return '{0}.reduce(({1}))'.format(self._module_format('numpy.logical_and'), ','.join(self._print(i) for i in expr.args))
->>>>>>> 1090d5e3
+        return '{0}.reduce(({1}))'.format(self._module_format('numpy.logical_and'), ','.join(self._print(i, *args, **kwargs) for i in expr.args))
 
     def _print_Or(self, expr, *args, **kwargs):
         "Logical Or printer"
         # We have to override LambdaPrinter because it uses Python 'or' keyword.
         # If LambdaPrinter didn't define it, we could use StrPrinter's
         # version of the function and add 'logical_or' to NUMPY_TRANSLATIONS.
-<<<<<<< HEAD
-        return '{0}({1})'.format(self._module_format('numpy.logical_or'), ','.join(self._print(i, *args, **kwargs) for i in expr.args))
-=======
-        return '{0}.reduce(({1}))'.format(self._module_format('numpy.logical_or'), ','.join(self._print(i) for i in expr.args))
->>>>>>> 1090d5e3
+        return '{0}.reduce(({1}))'.format(self._module_format('numpy.logical_or'), ','.join(self._print(i, *args, **kwargs) for i in expr.args))
 
     def _print_Not(self, expr, *args, **kwargs):
         "Logical Not printer"
