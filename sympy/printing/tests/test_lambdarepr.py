--- conflicted
+++ resolved
@@ -1,12 +1,7 @@
 from sympy import symbols, sin, Matrix, Interval, Piecewise
-<<<<<<< HEAD
-=======
 from sympy.utilities.pytest import raises
 
->>>>>>> 7ba29a14
 from sympy.printing.lambdarepr import lambdarepr
-from sympy.utilities.pytest import raises
-
 x,y,z = symbols("xyz")
 
 def test_basic():
