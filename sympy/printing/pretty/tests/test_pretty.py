# -*- coding: utf-8 -*-

from sympy import (
    Abs, And, Basic, Chi, Ci, Derivative, Dict, Ei, Eq, Equivalent, FF,
    FiniteSet, Function, Ge, Gt, I, Implies, Integral, KroneckerDelta,
    Lambda, Le, Limit, Lt, Matrix, Mul, Nand, Ne, Nor, Not, O, Or,
    Piecewise, Pow, Product, QQ, RR, Rational, Ray, RootOf, RootSum, S,
    Segment, Shi, Si, Subs, Sum, Symbol, Tuple, Xor, ZZ, atan2, binomial,
    catalan, ceiling, conjugate, cos, euler, exp, expint, factorial,
<<<<<<< HEAD
    factorial2, floor, gamma, groebner, hyper, log, lowergamma, meijerg,
    oo, pi, sin, sqrt, subfactorial, symbols, tan, uppergamma, lex, ilex,
    grlex)
=======
    factorial2, floor, gamma, groebner, homomorphism, hyper, log,
    lowergamma, meijerg, oo, pi, sin, sqrt, subfactorial, symbols, tan,
    uppergamma, elliptic_k, elliptic_f, elliptic_e, elliptic_pi)
>>>>>>> 2b98edf2

from sympy.printing.pretty import pretty as xpretty
from sympy.printing.pretty import pprint

from sympy.physics.units import joule

from sympy.utilities.pytest import raises
from sympy.core.trace import Tr

a, b, x, y, z, k = symbols('a,b,x,y,z,k')
th = Symbol('theta')
ph = Symbol('phi')

"""
Expressions whose pretty-printing is tested here:
(A '#' to the right of an expression indicates that its various acceptable
orderings are accounted for by the tests.)


BASIC EXPRESSIONS:

oo
(x**2)
1/x
y*x**-2
x**Rational(-5,2)
(-2)**x
Pow(3, 1, evaluate=False)
(x**2 + x + 1)  #
1-x  #
1-2*x  #
x/y
-x/y
(x+2)/y  #
(1+x)*y  #3
-5*x/(x+10)  # correct placement of negative sign
1 - Rational(3,2)*(x+1)
-(-x + 5)*(-x - 2*sqrt(2) + 5) - (-y + 5)*(-y + 5) # Issue 2425


ORDERING:

x**2 + x + 1
1 - x
1 - 2*x
2*x**4 + y**2 - x**2 + y**3


RELATIONAL:

Eq(x, y)
Lt(x, y)
Gt(x, y)
Le(x, y)
Ge(x, y)
Ne(x/(y+1), y**2)  #


RATIONAL NUMBERS:

y*x**-2
y**Rational(3,2) * x**Rational(-5,2)
sin(x)**3/tan(x)**2


FUNCTIONS (ABS, CONJ, EXP, FUNCTION BRACES, FACTORIAL, FLOOR, CEILING):

(2*x + exp(x))  #
Abs(x)
Abs(x/(x**2+1)) #
Abs(1 / (y - Abs(x)))
factorial(n)
factorial(2*n)
subfactorial(n)
subfactorial(2*n)
factorial(factorial(factorial(n)))
factorial(n+1) #
conjugate(x)
conjugate(f(x+1)) #
f(x)
f(x, y)
f(x/(y+1), y) #
sin(x)**2
conjugate(a+b*I)
conjugate(exp(a+b*I))
conjugate( f(1 + conjugate(f(x))) ) #
f(x/(y+1), y)  # denom of first arg
floor(1 / (y - floor(x)))
ceiling(1 / (y - ceiling(x)))


SQRT:

sqrt(2)
2**Rational(1,3)
2**Rational(1,1000)
sqrt(x**2 + 1)
(1 + sqrt(5))**Rational(1,3)
2**(1/x)
sqrt(2+pi)
(2+(1+x**2)/(2+x))**Rational(1,4)+(1+x**Rational(1,1000))/sqrt(3+x**2)


DERIVATIVES:

Derivative(log(x), x, evaluate=False)
Derivative(log(x), x, evaluate=False) + x  #
Derivative(log(x) + x**2, x, y, evaluate=False)
Derivative(2*x*y, y, x, evaluate=False) + x**2  #
beta(alpha).diff(alpha)


INTEGRALS:

Integral(log(x), x)
Integral(x**2, x)
Integral((sin(x))**2 / (tan(x))**2)
Integral(x**(2**x), x)
Integral(x**2, (x,1,2))
Integral(x**2, (x,Rational(1,2),10))
Integral(x**2*y**2, x,y)
Integral(x**2, (x, None, 1))
Integral(x**2, (x, 1, None))
Integral(sin(th)/cos(ph), (th,0,pi), (ph, 0, 2*pi))


MATRICES:

Matrix([[x**2+1, 1], [y, x+y]])  #
Matrix([[x/y, y, th], [0, exp(I*k*ph), 1]])


PIECEWISE:

Piecewise((x,x<1),(x**2,True))


SEQUENCES (TUPLES, LISTS, DICTIONARIES):

()
[]
{}
(1/x,)
[x**2, 1/x, x, y, sin(th)**2/cos(ph)**2]
(x**2, 1/x, x, y, sin(th)**2/cos(ph)**2)
{x: sin(x)}
{1/x: 1/y, x: sin(x)**2}  #
[x**2]
(x**2,)
{x**2: 1}


LIMITS:

Limit(x, x, oo)
Limit(x**2, x, 0)
Limit(1/x, x, 0)
Limit(sin(x)/x, x, 0)


UNITS:

joule => kg*m**2/s


SUBS:

Subs(f(x), x, ph**2)
Subs(f(x).diff(x), x, 0)
Subs(f(x).diff(x)/y, (x, y), (0, Rational(1, 2)))


ORDER:

O(1)
O(1/x)
O(x**2 + y**2)

"""


def pretty(expr, order=None):
    """ASCII pretty-printing"""
    return xpretty(expr, order=order, use_unicode=False, wrap_line=False)


def upretty(expr, order=None):
    """Unicode pretty-printing"""
    return xpretty(expr, order=order, use_unicode=True, wrap_line=False)


def test_pretty_ascii_str():
    """Different acceptable outputs are listed here because of a disagreement
    between Python 2.4 and 2.6 on the output of repr('xxx').
    """
    assert pretty( 'xxx' ) in ["'xxx'", 'xxx']
    assert pretty( "xxx" ) in ["'xxx'", 'xxx']
    assert pretty( 'xxx\'xxx' ) in ['"xxx\'xxx"', 'xxx\'xxx']
    assert pretty( 'xxx"xxx' ) in ["'xxx\"xxx'", 'xxx\"xxx']
    assert pretty( 'xxx\"xxx' ) in ["'xxx\"xxx'", 'xxx\"xxx']
    assert pretty( "xxx'xxx" ) in ['"xxx\'xxx"', 'xxx\'xxx']
    assert pretty( "xxx\'xxx" ) in ['"xxx\'xxx"', 'xxx\'xxx']
    assert pretty( "xxx\"xxx" ) in ["'xxx\"xxx'", 'xxx\"xxx']
    assert pretty( "xxx\"xxx\'xxx" ) in ['\'xxx"xxx\\\'xxx\'', 'xxx"xxx\'xxx']
    assert pretty( "xxx\nxxx" ) in ["'xxx\nxxx'", 'xxx\nxxx']


def test_pretty_unicode_str():
    """Different acceptable outputs are listed here because of a disagreement
    between Python 2.4 and 2.6 on the output of repr(u'xxx').
    """
    assert pretty( u'xxx' ) in [u"'xxx'", u'xxx']
    assert pretty( u"xxx" ) in [u"'xxx'", u'xxx']
    assert pretty( u'xxx\'xxx' ) in [u'"xxx\'xxx"', u'xxx\'xxx']
    assert pretty( u'xxx"xxx' ) in [u"'xxx\"xxx'", u'xxx\"xxx']
    assert pretty( u'xxx\"xxx' ) in [u"'xxx\"xxx'", u'xxx\"xxx']
    assert pretty( u"xxx'xxx" ) in [u'"xxx\'xxx"', u'xxx\'xxx']
    assert pretty( u"xxx\'xxx" ) in [u'"xxx\'xxx"', u'xxx\'xxx']
    assert pretty( u"xxx\"xxx" ) in [u"'xxx\"xxx'", u'xxx\"xxx']
    assert pretty(
        u"xxx\"xxx\'xxx" ) in [u'\'xxx"xxx\\\'xxx\'', u'xxx"xxx\'xxx']
    assert pretty( u"xxx\nxxx" ) in [u"'xxx\nxxx'", u'xxx\nxxx']


def test_upretty_greek():
    assert upretty( oo ) == u'∞'
    assert upretty( Symbol('alpha^+_1') ) == u'α⁺₁'
    assert upretty( Symbol('beta') ) == u'β'
    assert upretty(Symbol('lambda')) == u'λ'


def test_upretty_multiindex():
    assert upretty( Symbol('beta12') ) == u'β₁₂'
    assert upretty( Symbol('Y00') ) == u'Y₀₀'
    assert upretty( Symbol('Y_00') ) == u'Y₀₀'
    assert upretty( Symbol('F^+-') ) == u'F⁺⁻'


def test_upretty_sub_super():
    assert upretty( Symbol('beta_1_2') ) == u'β₁ ₂'
    assert upretty( Symbol('beta^1^2') ) == u'β¹ ²'
    assert upretty( Symbol('beta_1^2') ) == u'β²₁'
    assert upretty( Symbol('beta_10_20') ) == u'β₁₀ ₂₀'
    assert upretty( Symbol('beta_ax_gamma^i') ) == u'βⁱₐₓ ᵧ'
    assert upretty( Symbol("F^1^2_3_4") ) == u'F¹ ²₃ ₄'
    assert upretty( Symbol("F_1_2^3^4") ) == u'F³ ⁴₁ ₂'
    assert upretty( Symbol("F_1_2_3_4") ) == u'F₁ ₂ ₃ ₄'
    assert upretty( Symbol("F^1^2^3^4") ) == u'F¹ ² ³ ⁴'


def test_upretty_subs_missingin_24():
    assert upretty( Symbol('F_beta') ) == u'Fᵦ'
    assert upretty( Symbol('F_gamma') ) == u'Fᵧ'
    assert upretty( Symbol('F_rho') ) == u'Fᵨ'
    assert upretty( Symbol('F_phi') ) == u'Fᵩ'
    assert upretty( Symbol('F_chi') ) == u'Fᵪ'

    assert upretty( Symbol('F_a') ) == u'Fₐ'
    assert upretty( Symbol('F_e') ) == u'Fₑ'
    assert upretty( Symbol('F_i') ) == u'Fᵢ'
    assert upretty( Symbol('F_o') ) == u'Fₒ'
    assert upretty( Symbol('F_u') ) == u'Fᵤ'
    assert upretty( Symbol('F_r') ) == u'Fᵣ'
    assert upretty( Symbol('F_v') ) == u'Fᵥ'
    assert upretty( Symbol('F_x') ) == u'Fₓ'


def test_pretty_basic():
    assert pretty( -Rational(1)/2 ) == '-1/2'
    assert pretty( -Rational(13)/22 ) == \
"""\
  13\n\
- --\n\
  22\
"""
    expr = oo
    ascii_str = \
"""\
oo\
"""
    ucode_str = \
u"""\
∞\
"""
    assert pretty(expr) == ascii_str
    assert upretty(expr) == ucode_str

    expr = (x**2)
    ascii_str = \
"""\
 2\n\
x \
"""
    ucode_str = \
u"""\
 2\n\
x \
"""
    assert pretty(expr) == ascii_str
    assert upretty(expr) == ucode_str

    expr = 1/x
    ascii_str = \
"""\
1\n\
-\n\
x\
"""
    ucode_str = \
u"""\
1\n\
─\n\
x\
"""
    assert pretty(expr) == ascii_str
    assert upretty(expr) == ucode_str

    expr = y*x**-2
    ascii_str = \
"""\
y \n\
--\n\
 2\n\
x \
"""
    ucode_str = \
u"""\
y \n\
──\n\
 2\n\
x \
"""
    assert pretty(expr) == ascii_str
    assert upretty(expr) == ucode_str

    expr = x**Rational(-5, 2)
    ascii_str = \
"""\
 1  \n\
----\n\
 5/2\n\
x   \
"""
    ucode_str = \
u"""\
 1  \n\
────\n\
 5/2\n\
x   \
"""
    assert pretty(expr) == ascii_str
    assert upretty(expr) == ucode_str

    expr = (-2)**x
    ascii_str = \
"""\
    x\n\
(-2) \
"""
    ucode_str = \
u"""\
    x\n\
(-2) \
"""
    assert pretty(expr) == ascii_str
    assert upretty(expr) == ucode_str

    # See issue 1824
    expr = Pow(3, 1, evaluate=False)
    ascii_str = \
"""\
 1\n\
3 \
"""
    ucode_str = \
u"""\
 1\n\
3 \
"""
    assert pretty(expr) == ascii_str
    assert upretty(expr) == ucode_str

    expr = (x**2 + x + 1)
    ascii_str_1 = \
"""\
         2\n\
1 + x + x \
"""
    ascii_str_2 = \
"""\
 2        \n\
x  + x + 1\
"""
    ascii_str_3 = \
"""\
 2        \n\
x  + 1 + x\
"""
    ucode_str_1 = \
u"""\
         2\n\
1 + x + x \
"""
    ucode_str_2 = \
u"""\
 2        \n\
x  + x + 1\
"""
    ucode_str_3 = \
u"""\
 2        \n\
x  + 1 + x\
"""
    assert pretty(expr) in [ascii_str_1, ascii_str_2, ascii_str_3]
    assert upretty(expr) in [ucode_str_1, ucode_str_2, ucode_str_3]

    expr = 1 - x
    ascii_str_1 = \
"""\
1 - x\
"""
    ascii_str_2 = \
"""\
-x + 1\
"""
    ucode_str_1 = \
u"""\
1 - x\
"""
    ucode_str_2 = \
u"""\
-x + 1\
"""
    assert pretty(expr) in [ascii_str_1, ascii_str_2]
    assert upretty(expr) in [ucode_str_1, ucode_str_2]

    expr = 1 - 2*x
    ascii_str_1 = \
"""\
1 - 2*x\
"""
    ascii_str_2 = \
"""\
-2*x + 1\
"""
    ucode_str_1 = \
u"""\
1 - 2⋅x\
"""
    ucode_str_2 = \
u"""\
-2⋅x + 1\
"""
    assert pretty(expr) in [ascii_str_1, ascii_str_2]
    assert upretty(expr) in [ucode_str_1, ucode_str_2]

    expr = x/y
    ascii_str = \
"""\
x\n\
-\n\
y\
"""
    ucode_str = \
u"""\
x\n\
─\n\
y\
"""
    assert pretty(expr) == ascii_str
    assert upretty(expr) == ucode_str

    expr = -x/y
    ascii_str = \
"""\
-x\n\
--\n\
y \
"""
    ucode_str = \
u"""\
-x\n\
──\n\
y \
"""
    assert pretty(expr) == ascii_str
    assert upretty(expr) == ucode_str

    expr = (x + 2)/y
    ascii_str_1 = \
"""\
2 + x\n\
-----\n\
  y  \
"""
    ascii_str_2 = \
"""\
x + 2\n\
-----\n\
  y  \
"""
    ucode_str_1 = \
u"""\
2 + x\n\
─────\n\
  y  \
"""
    ucode_str_2 = \
u"""\
x + 2\n\
─────\n\
  y  \
"""
    assert pretty(expr) in [ascii_str_1, ascii_str_2]
    assert upretty(expr) in [ucode_str_1, ucode_str_2]

    expr = (1 + x)*y
    ascii_str_1 = \
"""\
y*(1 + x)\
"""
    ascii_str_2 = \
"""\
(1 + x)*y\
"""
    ascii_str_3 = \
"""\
y*(x + 1)\
"""
    ucode_str_1 = \
u"""\
y⋅(1 + x)\
"""
    ucode_str_2 = \
u"""\
(1 + x)⋅y\
"""
    ucode_str_3 = \
u"""\
y⋅(x + 1)\
"""
    assert pretty(expr) in [ascii_str_1, ascii_str_2, ascii_str_3]
    assert upretty(expr) in [ucode_str_1, ucode_str_2, ucode_str_3]

    # Test for correct placement of the negative sign
    expr = -5*x/(x + 10)
    ascii_str_1 = \
"""\
 -5*x \n\
------\n\
10 + x\
"""
    ascii_str_2 = \
"""\
 -5*x \n\
------\n\
x + 10\
"""
    ucode_str_1 = \
u"""\
 -5⋅x \n\
──────\n\
10 + x\
"""
    ucode_str_2 = \
u"""\
 -5⋅x \n\
──────\n\
x + 10\
"""
    assert pretty(expr) in [ascii_str_1, ascii_str_2]
    assert upretty(expr) in [ucode_str_1, ucode_str_2]

    expr = -S(1)/2 - 3*x
    ascii_str = \
"""\
-3*x - 1/2\
"""
    ucode_str = \
u"""\
-3⋅x - 1/2\
"""
    assert pretty(expr) == ascii_str
    assert upretty(expr) == ucode_str

    expr = S(1)/2 - 3*x
    ascii_str = \
"""\
-3*x + 1/2\
"""
    ucode_str = \
u"""\
-3⋅x + 1/2\
"""
    assert pretty(expr) == ascii_str
    assert upretty(expr) == ucode_str

    expr = -S(1)/2 - 3*x/2
    ascii_str = \
"""\
  3*x   1\n\
- --- - -\n\
   2    2\
"""
    ucode_str = \
u"""\
  3⋅x   1\n\
- ─── - ─\n\
   2    2\
"""
    assert pretty(expr) == ascii_str
    assert upretty(expr) == ucode_str

    expr = S(1)/2 - 3*x/2
    ascii_str = \
"""\
  3*x   1\n\
- --- + -\n\
   2    2\
"""
    ucode_str = \
u"""\
  3⋅x   1\n\
- ─── + ─\n\
   2    2\
"""
    assert pretty(expr) == ascii_str
    assert upretty(expr) == ucode_str


def test_issue_2425():
    assert pretty(-(-x + 5)*(-x - 2*sqrt(2) + 5) - (-y + 5)*(-y + 5)) == \
"""\
        /         ___    \\           2\n\
(x - 5)*\\-x - 2*\\/ 2  + 5/ - (-y + 5) \
"""

    assert upretty(-(-x + 5)*(-x - 2*sqrt(2) + 5) - (-y + 5)*(-y + 5)) == \
u"""\
        ⎛         ___    ⎞           2\n\
(x - 5)⋅⎝-x - 2⋅╲╱ 2  + 5⎠ - (-y + 5) \
"""


def test_pretty_ordering():
    assert pretty(x**2 + x + 1, order='lex') == \
"""\
 2        \n\
x  + x + 1\
"""
    assert pretty(x**2 + x + 1, order='rev-lex') == \
"""\
         2\n\
1 + x + x \
"""
    assert pretty(1 - x, order='lex') == '-x + 1'
    assert pretty(1 - x, order='rev-lex') == '1 - x'

    assert pretty(1 - 2*x, order='lex') == '-2*x + 1'
    assert pretty(1 - 2*x, order='rev-lex') == '1 - 2*x'

    f = 2*x**4 + y**2 - x**2 + y**3
    assert pretty(f, order=None) == \
"""\
   4    2    3    2\n\
2*x  - x  + y  + y \
"""
    assert pretty(f, order='lex') == \
"""\
   4    2    3    2\n\
2*x  - x  + y  + y \
"""
    assert pretty(f, order='rev-lex') == \
"""\
 2    3    2      4\n\
y  + y  - x  + 2*x \
"""

    expr = x - x**3/6 + x**5/120 + O(x**6)
    ascii_str = \
"""\
     3     5        \n\
    x     x     / 6\\\n\
x - -- + --- + O\\x /\n\
    6    120        \
"""
    ucode_str = \
u"""\
     3     5        \n\
    x     x     ⎛ 6⎞\n\
x - ── + ─── + O⎝x ⎠\n\
    6    120        \
"""
    assert pretty(expr, order=None) == ascii_str
    assert upretty(expr, order=None) == ucode_str

    assert pretty(expr, order='lex') == ascii_str
    assert upretty(expr, order='lex') == ucode_str

    assert pretty(expr, order='rev-lex') == ascii_str
    assert upretty(expr, order='rev-lex') == ucode_str


def test_pretty_relational():
    expr = Eq(x, y)
    ascii_str = \
"""\
x = y\
"""
    ucode_str = \
u"""\
x = y\
"""
    assert pretty(expr) == ascii_str
    assert upretty(expr) == ucode_str

    expr = Lt(x, y)
    ascii_str = \
"""\
x < y\
"""
    ucode_str = \
u"""\
x < y\
"""
    assert pretty(expr) == ascii_str
    assert upretty(expr) == ucode_str

    expr = Gt(x, y)
    ascii_str = \
"""\
x > y\
"""
    ucode_str = \
u"""\
x > y\
"""
    assert pretty(expr) == ascii_str
    assert upretty(expr) == ucode_str

    expr = Le(x, y)
    ascii_str = \
"""\
x <= y\
"""
    ucode_str = \
u"""\
x ≤ y\
"""
    assert pretty(expr) == ascii_str
    assert upretty(expr) == ucode_str

    expr = Ge(x, y)
    ascii_str = \
"""\
x >= y\
"""
    ucode_str = \
u"""\
x ≥ y\
"""
    assert pretty(expr) == ascii_str
    assert upretty(expr) == ucode_str

    expr = Ne(x/(y + 1), y**2)
    ascii_str_1 = \
"""\
  x       2\n\
----- != y \n\
1 + y      \
"""
    ascii_str_2 = \
"""\
  x       2\n\
----- != y \n\
y + 1      \
"""
    ucode_str_1 = \
u"""\
  x      2\n\
───── ≠ y \n\
1 + y     \
"""
    ucode_str_2 = \
u"""\
  x      2\n\
───── ≠ y \n\
y + 1     \
"""
    assert pretty(expr) in [ascii_str_1, ascii_str_2]
    assert upretty(expr) in [ucode_str_1, ucode_str_2]


def test_pretty_rational():
    expr = y*x**-2
    ascii_str = \
"""\
y \n\
--\n\
 2\n\
x \
"""
    ucode_str = \
u"""\
y \n\
──\n\
 2\n\
x \
"""
    assert pretty(expr) == ascii_str
    assert upretty(expr) == ucode_str

    expr = y**Rational(3, 2) * x**Rational(-5, 2)
    ascii_str = \
"""\
 3/2\n\
y   \n\
----\n\
 5/2\n\
x   \
"""
    ucode_str = \
u"""\
 3/2\n\
y   \n\
────\n\
 5/2\n\
x   \
"""
    assert pretty(expr) == ascii_str
    assert upretty(expr) == ucode_str

    expr = sin(x)**3/tan(x)**2
    ascii_str = \
"""\
   3   \n\
sin (x)\n\
-------\n\
   2   \n\
tan (x)\
"""
    ucode_str = \
u"""\
   3   \n\
sin (x)\n\
───────\n\
   2   \n\
tan (x)\
"""
    assert pretty(expr) == ascii_str
    assert upretty(expr) == ucode_str


def test_pretty_functions():
    """Tests for Abs, conjugate, exp, function braces, and factorial."""
    expr = (2*x + exp(x))
    ascii_str_1 = \
"""\
       x\n\
2*x + e \
"""
    ascii_str_2 = \
"""\
 x      \n\
e  + 2*x\
"""
    ucode_str_1 = \
u"""\
       x\n\
2⋅x + ℯ \
"""
    ucode_str_2 = \
u"""\
 x     \n\
ℯ + 2⋅x\
"""
    assert pretty(expr) in [ascii_str_1, ascii_str_2]
    assert upretty(expr) in [ucode_str_1, ucode_str_2]

    expr = Abs(x)
    ascii_str = \
"""\
|x|\
"""
    ucode_str = \
u"""\
│x│\
"""
    assert pretty(expr) == ascii_str
    assert upretty(expr) == ucode_str

    expr = Abs(x/(x**2 + 1))
    ascii_str_1 = \
"""\
|  x   |\n\
|------|\n\
|     2|\n\
|1 + x |\
"""
    ascii_str_2 = \
"""\
|  x   |\n\
|------|\n\
| 2    |\n\
|x  + 1|\
"""
    ucode_str_1 = \
u"""\
│  x   │\n\
│──────│\n\
│     2│\n\
│1 + x │\
"""
    ucode_str_2 = \
u"""\
│  x   │\n\
│──────│\n\
│ 2    │\n\
│x  + 1│\
"""
    assert pretty(expr) in [ascii_str_1, ascii_str_2]
    assert upretty(expr) in [ucode_str_1, ucode_str_2]

    expr = Abs(1 / (y - Abs(x)))
    ascii_str = \
"""\
|   1   |\n\
|-------|\n\
|y - |x||\
"""
    ucode_str = \
u"""\
│   1   │\n\
│───────│\n\
│y - │x││\
"""
    assert pretty(expr) == ascii_str
    assert upretty(expr) == ucode_str

    n = Symbol('n', integer=True)
    expr = factorial(n)
    ascii_str = \
"""\
n!\
"""
    ucode_str = \
u"""\
n!\
"""
    assert pretty(expr) == ascii_str
    assert upretty(expr) == ucode_str

    expr = factorial(2*n)
    ascii_str = \
"""\
(2*n)!\
"""
    ucode_str = \
u"""\
(2⋅n)!\
"""
    assert pretty(expr) == ascii_str
    assert upretty(expr) == ucode_str

    expr = factorial(factorial(factorial(n)))
    ascii_str = \
"""\
((n!)!)!\
"""
    ucode_str = \
u"""\
((n!)!)!\
"""
    assert pretty(expr) == ascii_str
    assert upretty(expr) == ucode_str

    expr = factorial(n + 1)
    ascii_str_1 = \
"""\
(1 + n)!\
"""
    ascii_str_2 = \
"""\
(n + 1)!\
"""
    ucode_str_1 = \
u"""\
(1 + n)!\
"""
    ucode_str_2 = \
u"""\
(n + 1)!\
"""

    assert pretty(expr) in [ascii_str_1, ascii_str_2]
    assert upretty(expr) in [ucode_str_1, ucode_str_2]

    expr = subfactorial(n)
    ascii_str = \
"""\
!n\
"""
    ucode_str = \
u"""\
!n\
"""
    assert pretty(expr) == ascii_str
    assert upretty(expr) == ucode_str

    expr = subfactorial(2*n)
    ascii_str = \
"""\
!(2*n)\
"""
    ucode_str = \
u"""\
!(2⋅n)\
"""
    assert pretty(expr) == ascii_str
    assert upretty(expr) == ucode_str

    n = Symbol('n', integer=True)
    expr = factorial2(n)
    ascii_str = \
"""\
n!!\
"""
    ucode_str = \
u"""\
n!!\
"""
    assert pretty(expr) == ascii_str
    assert upretty(expr) == ucode_str

    expr = factorial2(2*n)
    ascii_str = \
"""\
(2*n)!!\
"""
    ucode_str = \
u"""\
(2⋅n)!!\
"""
    assert pretty(expr) == ascii_str
    assert upretty(expr) == ucode_str

    expr = factorial2(factorial2(factorial2(n)))
    ascii_str = \
"""\
((n!!)!!)!!\
"""
    ucode_str = \
u"""\
((n!!)!!)!!\
"""
    assert pretty(expr) == ascii_str
    assert upretty(expr) == ucode_str

    expr = factorial2(n + 1)
    ascii_str_1 = \
"""\
(1 + n)!!\
"""
    ascii_str_2 = \
"""\
(n + 1)!!\
"""
    ucode_str_1 = \
u"""\
(1 + n)!!\
"""
    ucode_str_2 = \
u"""\
(n + 1)!!\
"""

    assert pretty(expr) in [ascii_str_1, ascii_str_2]
    assert upretty(expr) in [ucode_str_1, ucode_str_2]

    expr = 2*binomial(n, k)
    ascii_str = \
"""\
  /n\\\n\
2*| |\n\
  \k/\
"""
    ucode_str = \
u"""\
  ⎛n⎞\n\
2⋅⎜ ⎟\n\
  ⎝k⎠\
"""

    assert pretty(expr) == ascii_str
    assert upretty(expr) == ucode_str

    expr = 2*binomial(2*n, k)
    ascii_str = \
"""\
  /2*n\\\n\
2*|   |\n\
  \ k /\
"""
    ucode_str = \
u"""\
  ⎛2⋅n⎞\n\
2⋅⎜   ⎟\n\
  ⎝ k ⎠\
"""

    assert pretty(expr) == ascii_str
    assert upretty(expr) == ucode_str

    expr = 2*binomial(n**2, k)
    ascii_str = \
"""\
  / 2\\\n\
  |n |\n\
2*|  |\n\
  \k /\
"""
    ucode_str = \
u"""\
  ⎛ 2⎞\n\
  ⎜n ⎟\n\
2⋅⎜  ⎟\n\
  ⎝k ⎠\
"""

    assert pretty(expr) == ascii_str
    assert upretty(expr) == ucode_str

    expr = catalan(n)
    ascii_str = \
"""\
C \n\
 n\
"""
    ucode_str = \
u"""\
C \n\
 n\
"""
    assert pretty(expr) == ascii_str
    assert upretty(expr) == ucode_str

    expr = conjugate(x)
    ascii_str = \
"""\
_\n\
x\
"""
    ucode_str = \
u"""\
_\n\
x\
"""
    assert pretty(expr) == ascii_str
    assert upretty(expr) == ucode_str

    f = Function('f')
    expr = conjugate(f(x + 1))
    ascii_str_1 = \
"""\
________\n\
f(1 + x)\
"""
    ascii_str_2 = \
"""\
________\n\
f(x + 1)\
"""
    ucode_str_1 = \
u"""\
________\n\
f(1 + x)\
"""
    ucode_str_2 = \
u"""\
________\n\
f(x + 1)\
"""
    assert pretty(expr) in [ascii_str_1, ascii_str_2]
    assert upretty(expr) in [ucode_str_1, ucode_str_2]

    expr = f(x)
    ascii_str = \
"""\
f(x)\
"""
    ucode_str = \
u"""\
f(x)\
"""
    assert pretty(expr) == ascii_str
    assert upretty(expr) == ucode_str

    expr = f(x, y)
    ascii_str = \
"""\
f(x, y)\
"""
    ucode_str = \
u"""\
f(x, y)\
"""
    assert pretty(expr) == ascii_str
    assert upretty(expr) == ucode_str

    expr = f(x/(y + 1), y)
    ascii_str_1 = \
"""\
 /  x     \\\n\
f|-----, y|\n\
 \\1 + y   /\
"""
    ascii_str_2 = \
"""\
 /  x     \\\n\
f|-----, y|\n\
 \\y + 1   /\
"""
    ucode_str_1 = \
u"""\
 ⎛  x     ⎞\n\
f⎜─────, y⎟\n\
 ⎝1 + y   ⎠\
"""
    ucode_str_2 = \
u"""\
 ⎛  x     ⎞\n\
f⎜─────, y⎟\n\
 ⎝y + 1   ⎠\
"""
    assert pretty(expr) in [ascii_str_1, ascii_str_2]
    assert upretty(expr) in [ucode_str_1, ucode_str_2]

    expr = sin(x)**2
    ascii_str = \
"""\
   2   \n\
sin (x)\
"""
    ucode_str = \
u"""\
   2   \n\
sin (x)\
"""
    assert pretty(expr) == ascii_str
    assert upretty(expr) == ucode_str

    expr = conjugate(a + b*I)
    ascii_str = \
"""\
_     _\n\
a - I*b\
"""
    ucode_str = \
u"""\
_     _\n\
a - ⅈ⋅b\
"""
    assert pretty(expr) == ascii_str
    assert upretty(expr) == ucode_str

    expr = conjugate(exp(a + b*I))
    ascii_str = \
"""\
 _     _\n\
 a - I*b\n\
e       \
"""
    ucode_str = \
u"""\
 _     _\n\
 a - ⅈ⋅b\n\
ℯ       \
"""
    assert pretty(expr) == ascii_str
    assert upretty(expr) == ucode_str

    expr = conjugate( f(1 + conjugate(f(x))) )
    ascii_str_1 = \
"""\
___________\n\
 /    ____\\\n\
f\\1 + f(x)/\
"""
    ascii_str_2 = \
"""\
___________\n\
 /____    \\\n\
f\\f(x) + 1/\
"""
    ucode_str_1 = \
u"""\
___________\n\
 ⎛    ____⎞\n\
f⎝1 + f(x)⎠\
"""
    ucode_str_2 = \
u"""\
___________\n\
 ⎛____    ⎞\n\
f⎝f(x) + 1⎠\
"""
    assert pretty(expr) in [ascii_str_1, ascii_str_2]
    assert upretty(expr) in [ucode_str_1, ucode_str_2]

    expr = f(x/(y + 1), y)
    ascii_str_1 = \
"""\
 /  x     \\\n\
f|-----, y|\n\
 \\1 + y   /\
"""
    ascii_str_2 = \
"""\
 /  x     \\\n\
f|-----, y|\n\
 \\y + 1   /\
"""
    ucode_str_1 = \
u"""\
 ⎛  x     ⎞\n\
f⎜─────, y⎟\n\
 ⎝1 + y   ⎠\
"""
    ucode_str_2 = \
u"""\
 ⎛  x     ⎞\n\
f⎜─────, y⎟\n\
 ⎝y + 1   ⎠\
"""
    assert pretty(expr) in [ascii_str_1, ascii_str_2]
    assert upretty(expr) in [ucode_str_1, ucode_str_2]

    expr = floor(1 / (y - floor(x)))
    ascii_str = \
"""\
     /     1      \\\n\
floor|------------|\n\
     \y - floor(x)/\
"""
    ucode_str = \
u"""\
⎢   1   ⎥\n\
⎢───────⎥\n\
⎣y - ⌊x⌋⎦\
"""
    assert pretty(expr) == ascii_str
    assert upretty(expr) == ucode_str

    expr = ceiling(1 / (y - ceiling(x)))
    ascii_str = \
"""\
       /      1       \\\n\
ceiling|--------------|\n\
       \y - ceiling(x)/\
"""
    ucode_str = \
u"""\
⎡   1   ⎤\n\
⎢───────⎥\n\
⎢y - ⌈x⌉⎥\
"""
    assert pretty(expr) == ascii_str
    assert upretty(expr) == ucode_str

    expr = euler(n)
    ascii_str = \
"""\
E \n\
 n\
"""
    ucode_str = \
u"""\
E \n\
 n\
"""
    assert pretty(expr) == ascii_str
    assert upretty(expr) == ucode_str

    expr = euler(1/(1 + 1/(1 + 1/n)))
    ascii_str = \
"""\
E         \n\
     1    \n\
 ---------\n\
       1  \n\
 1 + -----\n\
         1\n\
     1 + -\n\
         n\
"""

    ucode_str = \
u"""\
E         \n\
     1    \n\
 ─────────\n\
       1  \n\
 1 + ─────\n\
         1\n\
     1 + ─\n\
         n\
"""
    assert pretty(expr) == ascii_str
    assert upretty(expr) == ucode_str


def test_pretty_sqrt():
    expr = sqrt(2)
    ascii_str = \
"""\
  ___\n\
\/ 2 \
"""
    ucode_str = \
u"""\
  ___\n\
╲╱ 2 \
"""
    assert pretty(expr) == ascii_str
    assert upretty(expr) == ucode_str

    expr = 2**Rational(1, 3)
    ascii_str = \
"""\
3 ___\n\
\/ 2 \
"""
    ucode_str = \
u"""\
3 ___\n\
╲╱ 2 \
"""
    assert pretty(expr) == ascii_str
    assert upretty(expr) == ucode_str

    expr = 2**Rational(1, 1000)
    ascii_str = \
"""\
1000___\n\
  \/ 2 \
"""
    ucode_str = \
u"""\
1000___\n\
  ╲╱ 2 \
"""
    assert pretty(expr) == ascii_str
    assert upretty(expr) == ucode_str

    expr = sqrt(x**2 + 1)
    ascii_str = \
"""\
   ________\n\
  /  2     \n\
\/  x  + 1 \
"""
    ucode_str = \
u"""\
   ________\n\
  ╱  2     \n\
╲╱  x  + 1 \
"""
    assert pretty(expr) == ascii_str
    assert upretty(expr) == ucode_str

    expr = (1 + sqrt(5))**Rational(1, 3)
    ascii_str = \
"""\
   ___________\n\
3 /       ___ \n\
\/  1 + \/ 5  \
"""
    ucode_str = \
u"""\
   ___________\n\
3 ╱       ___ \n\
╲╱  1 + ╲╱ 5  \
"""
    assert pretty(expr) == ascii_str
    assert upretty(expr) == ucode_str

    expr = 2**(1/x)
    ascii_str = \
"""\
x ___\n\
\/ 2 \
"""
    ucode_str = \
u"""\
x ___\n\
╲╱ 2 \
"""
    assert pretty(expr) == ascii_str
    assert upretty(expr) == ucode_str

    expr = sqrt(2 + pi)
    ascii_str = \
"""\
  ________\n\
\/ 2 + pi \
"""
    ucode_str = \
u"""\
  _______\n\
╲╱ 2 + π \
"""
    assert pretty(expr) == ascii_str
    assert upretty(expr) == ucode_str

    expr = (2 + (
        1 + x**2)/(2 + x))**Rational(1, 4) + (1 + x**Rational(1, 1000))/sqrt(3 + x**2)
    ascii_str = \
"""\
     ____________              \n\
    /      2        1000___    \n\
   /      x  + 1      \/ x  + 1\n\
4 /   2 + ------  + -----------\n\
\/        x + 2        ________\n\
                      /  2     \n\
                    \/  x  + 3 \
"""
    ucode_str = \
u"""\
     ____________              \n\
    ╱      2        1000___    \n\
   ╱      x  + 1      ╲╱ x  + 1\n\
4 ╱   2 + ──────  + ───────────\n\
╲╱        x + 2        ________\n\
                      ╱  2     \n\
                    ╲╱  x  + 3 \
"""
    assert pretty(expr) == ascii_str
    assert upretty(expr) == ucode_str


def test_pretty_KroneckerDelta():
    x, y = symbols("x, y")
    expr = KroneckerDelta(x, y)
    ascii_str = \
"""\
d   \n\
 x,y\
"""
    ucode_str = \
u"""\
δ   \n\
 x,y\
"""
    assert pretty(expr) == ascii_str
    assert upretty(expr) == ucode_str


def test_pretty_product():
    n, m, k, l = symbols('n m k l')
    f = symbols('f', cls=Function)
    expr = Product(f((n/3)**2), (n, k**2, l))

    unicode_str = \
u"""\
    l           \n\
┬────────┬      \n\
│        │  ⎛ 2⎞\n\
│        │  ⎜n ⎟\n\
│        │ f⎜──⎟\n\
│        │  ⎝9 ⎠\n\
│        │      \n\
       2        \n\
  n = k         """
    ascii_str = \
"""\
    l           \n\
__________      \n\
|        |  / 2\\\n\
|        |  |n |\n\
|        | f|--|\n\
|        |  \9 /\n\
|        |      \n\
       2        \n\
  n = k         """

    assert pretty(expr) == ascii_str
    assert upretty(expr) == unicode_str

    expr = Product(f((n/3)**2), (n, k**2, l), (l, 1, m))

    unicode_str = \
u"""\
    m          l           \n\
┬────────┬ ┬────────┬      \n\
│        │ │        │  ⎛ 2⎞\n\
│        │ │        │  ⎜n ⎟\n\
│        │ │        │ f⎜──⎟\n\
│        │ │        │  ⎝9 ⎠\n\
│        │ │        │      \n\
  l = 1           2        \n\
             n = k         """
    ascii_str = \
"""\
    m          l           \n\
__________ __________      \n\
|        | |        |  / 2\\\n\
|        | |        |  |n |\n\
|        | |        | f|--|\n\
|        | |        |  \9 /\n\
|        | |        |      \n\
  l = 1           2        \n\
             n = k         """

    assert pretty(expr) == ascii_str
    assert upretty(expr) == unicode_str


def test_pretty_lambda():
    expr = Lambda(x, x)
    ascii_str = \
"""\
Lambda(x, x)\
"""
    ucode_str = \
u"""\
Λ(x, x)\
"""

    assert pretty(expr) == ascii_str
    assert upretty(expr) == ucode_str

    expr = Lambda(x, x**2)
    ascii_str = \
"""\
      /    2\\\n\
Lambda\\x, x /\
"""
    ucode_str = \
u"""\
 ⎛    2⎞\n\
Λ⎝x, x ⎠\
"""

    assert pretty(expr) == ascii_str
    assert upretty(expr) == ucode_str

    expr = Lambda(x, x**2)**2
    ascii_str = \
"""\
      2/    2\\\n\
Lambda \\x, x /\
"""
    ucode_str = \
u"""\
 2⎛    2⎞\n\
Λ ⎝x, x ⎠\
"""

    assert pretty(expr) == ascii_str
    assert upretty(expr) == ucode_str

    expr = Lambda((x, y), x)
    ascii_str = \
"""\
Lambda((x, y), x)\
"""
    ucode_str = \
u"""\
Λ((x, y), x)\
"""

    assert pretty(expr) == ascii_str
    assert upretty(expr) == ucode_str

    expr = Lambda((x, y), x**2)
    ascii_str = \
"""\
      /         2\\\n\
Lambda\\(x, y), x /\
"""
    ucode_str = \
u"""\
 ⎛         2⎞\n\
Λ⎝(x, y), x ⎠\
"""

    assert pretty(expr) == ascii_str


def test_pretty_order():
    expr = O(1)
    ascii_str = \
"""\
O(1)\
"""
    ucode_str = \
u"""\
O(1)\
"""
    assert pretty(expr) == ascii_str
    assert upretty(expr) == ucode_str

    expr = O(1/x)
    ascii_str = \
"""\
 /1\\\n\
O|-|\n\
 \\x/\
"""
    ucode_str = \
u"""\
 ⎛1⎞\n\
O⎜─⎟\n\
 ⎝x⎠\
"""
    assert pretty(expr) == ascii_str
    assert upretty(expr) == ucode_str

    expr = O(x**2 + y**2)
    ascii_str = \
"""\
 / 2    2\\\n\
O\\x  + y /\
"""
    ucode_str = \
u"""\
 ⎛ 2    2⎞\n\
O⎝x  + y ⎠\
"""
    assert pretty(expr) == ascii_str
    assert upretty(expr) == ucode_str


def test_pretty_derivatives():
    # Simple
    expr = Derivative(log(x), x, evaluate=False)
    ascii_str = \
"""\
d         \n\
--(log(x))\n\
dx        \
"""
    ucode_str = \
u"""\
d         \n\
──(log(x))\n\
dx        \
"""
    assert pretty(expr) == ascii_str
    assert upretty(expr) == ucode_str

    expr = Derivative(log(x), x, evaluate=False) + x
    ascii_str_1 = \
"""\
    d         \n\
x + --(log(x))\n\
    dx        \
"""
    ascii_str_2 = \
"""\
d             \n\
--(log(x)) + x\n\
dx            \
"""
    ucode_str_1 = \
u"""\
    d         \n\
x + ──(log(x))\n\
    dx        \
"""
    ucode_str_2 = \
u"""\
d             \n\
──(log(x)) + x\n\
dx            \
"""
    assert pretty(expr) in [ascii_str_1, ascii_str_2]
    assert upretty(expr) in [ucode_str_1, ucode_str_2]

    # basic partial derivatives
    expr = Derivative(log(x + y) + x, x)
    ascii_str_1 = \
"""\
d                 \n\
--(log(x + y) + x)\n\
dx                \
"""
    ascii_str_2 = \
"""\
d                 \n\
--(x + log(x + y))\n\
dx                \
"""
    ucode_str_1 = \
u"""\
∂                 \n\
──(log(x + y) + x)\n\
∂x                \
"""
    ucode_str_2 = \
u"""\
∂                 \n\
──(x + log(x + y))\n\
∂x                \
"""
    assert pretty(expr) in [ascii_str_1, ascii_str_2]
    assert upretty(expr) in [ucode_str_1, ucode_str_2], upretty(expr)

    # Multiple symbols
    expr = Derivative(log(x) + x**2, x, y)
    ascii_str_1 = \
"""\
   2              \n\
  d  /          2\\\n\
-----\log(x) + x /\n\
dy dx             \
"""
    ascii_str_2 = \
"""\
   2              \n\
  d  / 2         \\\n\
-----\\x  + log(x)/\n\
dy dx             \
"""
    ucode_str_1 = \
u"""\
   2              \n\
  d  ⎛          2⎞\n\
─────⎝log(x) + x ⎠\n\
dy dx             \
"""
    ucode_str_2 = \
u"""\
   2              \n\
  d  ⎛ 2         ⎞\n\
─────⎝x  + log(x)⎠\n\
dy dx             \
"""
    assert pretty(expr) in [ascii_str_1, ascii_str_2]
    assert upretty(expr) in [ucode_str_1, ucode_str_2]

    expr = Derivative(2*x*y, y, x) + x**2
    ascii_str_1 = \
"""\
   2             \n\
  d             2\n\
-----(2*x*y) + x \n\
dx dy            \
"""
    ascii_str_2 = \
"""\
        2        \n\
 2     d         \n\
x  + -----(2*x*y)\n\
     dx dy       \
"""
    ucode_str_1 = \
u"""\
   2             \n\
  ∂             2\n\
─────(2⋅x⋅y) + x \n\
∂x ∂y            \
"""
    ucode_str_2 = \
u"""\
        2        \n\
 2     ∂         \n\
x  + ─────(2⋅x⋅y)\n\
     ∂x ∂y       \
"""
    assert pretty(expr) in [ascii_str_1, ascii_str_2]
    assert upretty(expr) in [ucode_str_1, ucode_str_2]

    expr = Derivative(2*x*y, x, x)
    ascii_str = \
"""\
  2       \n\
 d        \n\
---(2*x*y)\n\
  2       \n\
dx        \
"""
    ucode_str = \
u"""\
  2       \n\
 ∂        \n\
───(2⋅x⋅y)\n\
  2       \n\
∂x        \
"""
    assert pretty(expr) == ascii_str
    assert upretty(expr) == ucode_str

    expr = Derivative(2*x*y, x, 17)
    ascii_str = \
"""\
 17        \n\
d          \n\
----(2*x*y)\n\
  17       \n\
dx         \
"""
    ucode_str = \
u"""\
 17        \n\
∂          \n\
────(2⋅x⋅y)\n\
  17       \n\
∂x         \
"""
    assert pretty(expr) == ascii_str
    assert upretty(expr) == ucode_str

    expr = Derivative(2*x*y, x, x, y)
    ascii_str = \
"""\
   3         \n\
  d          \n\
------(2*x*y)\n\
     2       \n\
dy dx        \
"""
    ucode_str = \
u"""\
   3         \n\
  ∂          \n\
──────(2⋅x⋅y)\n\
     2       \n\
∂y ∂x        \
"""
    assert pretty(expr) == ascii_str
    assert upretty(expr) == ucode_str

    # Greek letters
    alpha = Symbol('alpha')
    beta = Function('beta')
    expr = beta(alpha).diff(alpha)
    ascii_str = \
"""\
  d                \n\
------(beta(alpha))\n\
dalpha             \
"""
    ucode_str = \
u"""\
d       \n\
──(β(α))\n\
dα      \
"""
    assert pretty(expr) == ascii_str
    assert upretty(expr) == ucode_str


def test_pretty_integrals():
    expr = Integral(log(x), x)
    ascii_str = \
"""\
  /         \n\
 |          \n\
 | log(x) dx\n\
 |          \n\
/           \
"""
    ucode_str = \
u"""\
⌠          \n\
⎮ log(x) dx\n\
⌡          \
"""
    assert pretty(expr) == ascii_str
    assert upretty(expr) == ucode_str

    expr = Integral(x**2, x)
    ascii_str = \
"""\
  /     \n\
 |      \n\
 |  2   \n\
 | x  dx\n\
 |      \n\
/       \
"""
    ucode_str = \
u"""\
⌠      \n\
⎮  2   \n\
⎮ x  dx\n\
⌡      \
"""
    assert pretty(expr) == ascii_str
    assert upretty(expr) == ucode_str

    expr = Integral((sin(x))**2 / (tan(x))**2)
    ascii_str = \
"""\
  /          \n\
 |           \n\
 |    2      \n\
 | sin (x)   \n\
 | ------- dx\n\
 |    2      \n\
 | tan (x)   \n\
 |           \n\
/            \
"""
    ucode_str = \
u"""\
⌠           \n\
⎮    2      \n\
⎮ sin (x)   \n\
⎮ ─────── dx\n\
⎮    2      \n\
⎮ tan (x)   \n\
⌡           \
"""
    assert pretty(expr) == ascii_str
    assert upretty(expr) == ucode_str

    expr = Integral(x**(2**x), x)
    ascii_str = \
"""\
  /        \n\
 |         \n\
 |  / x\   \n\
 |  \\2 /   \n\
 | x     dx\n\
 |         \n\
/          \
"""
    ucode_str = \
u"""\
⌠         \n\
⎮  ⎛ x⎞   \n\
⎮  ⎝2 ⎠   \n\
⎮ x     dx\n\
⌡         \
"""
    assert pretty(expr) == ascii_str
    assert upretty(expr) == ucode_str

    expr = Integral(x**2, (x, 1, 2))
    ascii_str = \
"""\
  2      \n\
  /      \n\
 |       \n\
 |   2   \n\
 |  x  dx\n\
 |       \n\
/        \n\
1        \
"""
    ucode_str = \
u"""\
2      \n\
⌠      \n\
⎮  2   \n\
⎮ x  dx\n\
⌡      \n\
1      \
"""
    assert pretty(expr) == ascii_str
    assert upretty(expr) == ucode_str

    expr = Integral(x**2, (x, Rational(1, 2), 10))
    ascii_str = \
"""\
 10      \n\
  /      \n\
 |       \n\
 |   2   \n\
 |  x  dx\n\
 |       \n\
/        \n\
1/2      \
"""
    ucode_str = \
u"""\
 10      \n\
 ⌠       \n\
 ⎮   2   \n\
 ⎮  x  dx\n\
 ⌡       \n\
1/2      \
"""
    assert pretty(expr) == ascii_str
    assert upretty(expr) == ucode_str

    expr = Integral(x**2*y**2, x, y)
    ascii_str = \
"""\
  /  /           \n\
 |  |            \n\
 |  |  2  2      \n\
 |  | x *y  dx dy\n\
 |  |            \n\
/  /             \
"""
    ucode_str = \
u"""\
⌠ ⌠            \n\
⎮ ⎮  2  2      \n\
⎮ ⎮ x ⋅y  dx dy\n\
⌡ ⌡            \
"""
    assert pretty(expr) == ascii_str
    assert upretty(expr) == ucode_str

    expr = Integral(sin(th)/cos(ph), (th, 0, pi), (ph, 0, 2*pi))
    ascii_str = \
"""\
 2*pi pi                           \n\
   /   /                           \n\
  |   |                            \n\
  |   |  sin(theta)                \n\
  |   |  ---------- d(theta) d(phi)\n\
  |   |   cos(phi)                 \n\
  |   |                            \n\
 /   /                             \n\
 0   0                             \
"""
    ucode_str = \
u"""\
2⋅π π             \n\
 ⌠  ⌠             \n\
 ⎮  ⎮ sin(θ)      \n\
 ⎮  ⎮ ────── dθ dφ\n\
 ⎮  ⎮ cos(φ)      \n\
 ⌡  ⌡             \n\
 0  0             \
"""
    assert pretty(expr) == ascii_str
    assert upretty(expr) == ucode_str


def test_pretty_matrix():
    # Empty Matrix
    expr = Matrix()
    ascii_str = "[]"
    unicode_str = "[]"
    assert pretty(expr) == ascii_str
    assert upretty(expr) == unicode_str
    expr = Matrix(2, 0, lambda i, j: 0)
    ascii_str = "[]"
    unicode_str = "[]"
    assert pretty(expr) == ascii_str
    assert upretty(expr) == unicode_str
    expr = Matrix(0, 2, lambda i, j: 0)
    ascii_str = "[]"
    unicode_str = "[]"
    assert pretty(expr) == ascii_str
    assert upretty(expr) == unicode_str
    expr = Matrix([[x**2 + 1, 1], [y, x + y]])
    ascii_str_1 = \
"""\
[     2       ]
[1 + x     1  ]
[             ]
[  y     x + y]\
"""
    ascii_str_2 = \
"""\
[ 2           ]
[x  + 1    1  ]
[             ]
[  y     x + y]\
"""
    ucode_str_1 = \
u"""\
⎡     2       ⎤
⎢1 + x     1  ⎥
⎢             ⎥
⎣  y     x + y⎦\
"""
    ucode_str_2 = \
u"""\
⎡ 2           ⎤
⎢x  + 1    1  ⎥
⎢             ⎥
⎣  y     x + y⎦\
"""
    assert pretty(expr) in [ascii_str_1, ascii_str_2]
    assert upretty(expr) in [ucode_str_1, ucode_str_2]

    expr = Matrix([[x/y, y, th], [0, exp(I*k*ph), 1]])
    ascii_str = \
"""\
[x                 ]
[-     y      theta]
[y                 ]
[                  ]
[    I*k*phi       ]
[0  e           1  ]\
"""
    ucode_str = \
u"""\
⎡x           ⎤
⎢─    y     θ⎥
⎢y           ⎥
⎢            ⎥
⎢    ⅈ⋅k⋅φ   ⎥
⎣0  ℯ       1⎦\
"""
    assert pretty(expr) == ascii_str
    assert upretty(expr) == ucode_str


def test_Adjoint():
    from sympy.matrices import Adjoint, Inverse, MatrixSymbol, Transpose
    X = MatrixSymbol('X', 2, 2)
    Y = MatrixSymbol('Y', 2, 2)
    assert pretty(Adjoint(X)) == " +\nX "
    assert pretty(Adjoint(X + Y)) == "       +\n(X + Y) "
    assert pretty(Adjoint(X) + Adjoint(Y)) == " +    +\nX  + Y "
    assert pretty(Adjoint(X*Y)) == "     +\n(X*Y) "
    assert pretty(Adjoint(Y)*Adjoint(X)) == " +  +\nY *X "
    assert pretty(Adjoint(X**2)) == "    +\n/ 2\\ \n\\X / "
    assert pretty(Adjoint(X)**2) == "    2\n/ +\\ \n\\X / "
    assert pretty(Adjoint(Inverse(X))) == "     +\n/ -1\\ \n\\X  / "
    assert pretty(Inverse(Adjoint(X))) == "    -1\n/ +\\  \n\\X /  "
    assert pretty(Adjoint(Transpose(X))) == "    +\n/ T\\ \n\\X / "
    assert pretty(Transpose(Adjoint(X))) == "    T\n/ +\\ \n\\X / "
    assert upretty(Adjoint(X)) == u" \u2020\nX "
    assert upretty(Adjoint(X + Y)) == u"       \u2020\n(X + Y) "
    assert upretty(Adjoint(X) + Adjoint(Y)) == u" \u2020    \u2020\nX  + Y "
    assert upretty(Adjoint(X*Y)) == u"     \u2020\n(X\u22c5Y) "
    assert upretty(Adjoint(Y)*Adjoint(X)) == u" \u2020  \u2020\nY \u22c5X "
    assert upretty(Adjoint(X**2)) == \
        u"    \u2020\n\u239b 2\u239e \n\u239dX \u23a0 "
    assert upretty(Adjoint(X)**2) == \
        u"    2\n\u239b \u2020\u239e \n\u239dX \u23a0 "
    assert upretty(Adjoint(Inverse(X))) == \
        u"     \u2020\n\u239b -1\u239e \n\u239dX  \u23a0 "
    assert upretty(Inverse(Adjoint(X))) == \
        u"    -1\n\u239b \u2020\u239e  \n\u239dX \u23a0  "
    assert upretty(Adjoint(Transpose(X))) == \
        u"    \u2020\n\u239b T\u239e \n\u239dX \u23a0 "
    assert upretty(Transpose(Adjoint(X))) == \
        u"    T\n\u239b \u2020\u239e \n\u239dX \u23a0 "


def test_pretty_piecewise():
    expr = Piecewise((x, x < 1), (x**2, True))
    ascii_str = \
"""\
/x   for x < 1\n\
|             \n\
< 2           \n\
|x   otherwise\n\
\             \
"""
    ucode_str = \
u"""\
⎧x   for x < 1\n\
⎪             \n\
⎨ 2           \n\
⎪x   otherwise\n\
⎩             \
"""
    assert pretty(expr) == ascii_str
    assert upretty(expr) == ucode_str

    expr = -Piecewise((x, x < 1), (x**2, True))
    ascii_str = \
"""\
 //x   for x < 1\\\n\
 ||             |\n\
-|< 2           |\n\
 ||x   otherwise|\n\
 \\\\             /\
"""
    ucode_str = \
u"""\
 ⎛⎧x   for x < 1⎞\n\
 ⎜⎪             ⎟\n\
-⎜⎨ 2           ⎟\n\
 ⎜⎪x   otherwise⎟\n\
 ⎝⎩             ⎠\
"""
    assert pretty(expr) == ascii_str
    assert upretty(expr) == ucode_str

    expr = x + Piecewise((x, x > 0), (y, True)) + Piecewise((x/y, x < 2),
    (y**2, x > 2), (1, True)) + 1
    ascii_str = \
"""\
                      //x            \    \n\
                      ||-   for x < 2|    \n\
                      ||y            |    \n\
    //x  for x > 0\   ||             |    \n\
x + |<            | + |< 2           | + 1\n\
    \\\\y  otherwise/   ||y   for x > 2|    \n\
                      ||             |    \n\
                      ||1   otherwise|    \n\
                      \\\\             /    \
"""
    ucode_str = \
u"""\
                      ⎛⎧x            ⎞    \n\
                      ⎜⎪─   for x < 2⎟    \n\
                      ⎜⎪y            ⎟    \n\
    ⎛⎧x  for x > 0⎞   ⎜⎪             ⎟    \n\
x + ⎜⎨            ⎟ + ⎜⎨ 2           ⎟ + 1\n\
    ⎝⎩y  otherwise⎠   ⎜⎪y   for x > 2⎟    \n\
                      ⎜⎪             ⎟    \n\
                      ⎜⎪1   otherwise⎟    \n\
                      ⎝⎩             ⎠    \
"""
    assert pretty(expr) == ascii_str
    assert upretty(expr) == ucode_str

    expr = x - Piecewise((x, x > 0), (y, True)) + Piecewise((x/y, x < 2),
    (y**2, x > 2), (1, True)) + 1
    ascii_str = \
"""\
                      //x            \    \n\
                      ||-   for x < 2|    \n\
                      ||y            |    \n\
    //x  for x > 0\   ||             |    \n\
x - |<            | + |< 2           | + 1\n\
    \\\\y  otherwise/   ||y   for x > 2|    \n\
                      ||             |    \n\
                      ||1   otherwise|    \n\
                      \\\\             /    \
"""
    ucode_str = \
u"""\
                      ⎛⎧x            ⎞    \n\
                      ⎜⎪─   for x < 2⎟    \n\
                      ⎜⎪y            ⎟    \n\
    ⎛⎧x  for x > 0⎞   ⎜⎪             ⎟    \n\
x - ⎜⎨            ⎟ + ⎜⎨ 2           ⎟ + 1\n\
    ⎝⎩y  otherwise⎠   ⎜⎪y   for x > 2⎟    \n\
                      ⎜⎪             ⎟    \n\
                      ⎜⎪1   otherwise⎟    \n\
                      ⎝⎩             ⎠    \
"""
    assert pretty(expr) == ascii_str
    assert upretty(expr) == ucode_str

    expr = x*Piecewise((x, x > 0), (y, True))
    ascii_str = \
"""\
  //x  for x > 0\\\n\
x*|<            |\n\
  \\\\y  otherwise/\
"""
    ucode_str = \
u"""\
  ⎛⎧x  for x > 0⎞\n\
x⋅⎜⎨            ⎟\n\
  ⎝⎩y  otherwise⎠\
"""
    assert pretty(expr) == ascii_str
    assert upretty(expr) == ucode_str

    expr = Piecewise((x, x > 0), (y, True))*Piecewise((x/y, x < 2), (y**2, x >
    2), (1, True))
    ascii_str = \
"""\
                //x            \\\n\
                ||-   for x < 2|\n\
                ||y            |\n\
//x  for x > 0\ ||             |\n\
|<            |*|< 2           |\n\
\\\\y  otherwise/ ||y   for x > 2|\n\
                ||             |\n\
                ||1   otherwise|\n\
                \\\\             /\
"""
    ucode_str = \
u"""\
                ⎛⎧x            ⎞\n\
                ⎜⎪─   for x < 2⎟\n\
                ⎜⎪y            ⎟\n\
⎛⎧x  for x > 0⎞ ⎜⎪             ⎟\n\
⎜⎨            ⎟⋅⎜⎨ 2           ⎟\n\
⎝⎩y  otherwise⎠ ⎜⎪y   for x > 2⎟\n\
                ⎜⎪             ⎟\n\
                ⎜⎪1   otherwise⎟\n\
                ⎝⎩             ⎠\
"""
    assert pretty(expr) == ascii_str
    assert upretty(expr) == ucode_str

    expr = -Piecewise((x, x > 0), (y, True))*Piecewise((x/y, x < 2), (y**2, x
        > 2), (1, True))
    ascii_str = \
"""\
                 //x            \\\n\
                 ||-   for x < 2|\n\
                 ||y            |\n\
 //x  for x > 0\ ||             |\n\
-|<            |*|< 2           |\n\
 \\\\y  otherwise/ ||y   for x > 2|\n\
                 ||             |\n\
                 ||1   otherwise|\n\
                 \\\\             /\
"""
    ucode_str = \
u"""\
                 ⎛⎧x            ⎞\n\
                 ⎜⎪─   for x < 2⎟\n\
                 ⎜⎪y            ⎟\n\
 ⎛⎧x  for x > 0⎞ ⎜⎪             ⎟\n\
-⎜⎨            ⎟⋅⎜⎨ 2           ⎟\n\
 ⎝⎩y  otherwise⎠ ⎜⎪y   for x > 2⎟\n\
                 ⎜⎪             ⎟\n\
                 ⎜⎪1   otherwise⎟\n\
                 ⎝⎩             ⎠\
"""
    assert pretty(expr) == ascii_str
    assert upretty(expr) == ucode_str

    expr = Piecewise((0, Abs(1/y) < 1), (1, Abs(y) < 1), (y*meijerg(((2, 1),
        ()), ((), (1, 0)), 1/y), True))
    ascii_str = \
"""\
/                                |1|    \n\
|            0               for |-| < 1\n\
|                                |y|    \n\
|                                       \n\
<            1               for |y| < 1\n\
|                                       \n\
|   __0, 2 /2, 1       | 1\             \n\
|y*/__     |           | -|   otherwise \n\
\  \\_|2, 2 \      1, 0 | y/             \
"""
    ucode_str = \
u"""\
⎧                                │1│    \n\
⎪            0               for │─│ < 1\n\
⎪                                │y│    \n\
⎪                                       \n\
⎨            1               for │y│ < 1\n\
⎪                                       \n\
⎪  ╭─╮0, 2 ⎛2, 1       │ 1⎞             \n\
⎪y⋅│╶┐     ⎜           │ ─⎟   otherwise \n\
⎩  ╰─╯2, 2 ⎝      1, 0 │ y⎠             \
"""
    assert pretty(expr) == ascii_str
    assert upretty(expr) == ucode_str

    # XXX: We have to use evaluate=False here because Piecewise._eval_power
    # denests the power.
    expr = Pow(Piecewise((x, x > 0), (y, True)), 2, evaluate=False)
    ascii_str = \
"""\
               2\n\
//x  for x > 0\ \n\
|<            | \n\
\\\\y  otherwise/ \
"""
    ucode_str = \
u"""\
               2\n\
⎛⎧x  for x > 0⎞ \n\
⎜⎨            ⎟ \n\
⎝⎩y  otherwise⎠ \
"""
    assert pretty(expr) == ascii_str
    assert upretty(expr) == ucode_str

def test_pretty_seq():
    expr = ()
    ascii_str = \
"""\
()\
"""
    ucode_str = \
u"""\
()\
"""
    assert pretty(expr) == ascii_str
    assert upretty(expr) == ucode_str

    expr = []
    ascii_str = \
"""\
[]\
"""
    ucode_str = \
u"""\
[]\
"""
    assert pretty(expr) == ascii_str
    assert upretty(expr) == ucode_str

    expr = {}
    expr_2 = {}
    ascii_str = \
"""\
{}\
"""
    ucode_str = \
u"""\
{}\
"""
    assert pretty(expr) == ascii_str
    assert pretty(expr_2) == ascii_str
    assert upretty(expr) == ucode_str
    assert upretty(expr_2) == ucode_str

    expr = (1/x,)
    ascii_str = \
"""\
 1  \n\
(-,)\n\
 x  \
"""
    ucode_str = \
u"""\
⎛1 ⎞\n\
⎜─,⎟\n\
⎝x ⎠\
"""
    assert pretty(expr) == ascii_str
    assert upretty(expr) == ucode_str

    expr = [x**2, 1/x, x, y, sin(th)**2/cos(ph)**2]
    ascii_str = \
"""\
                 2        \n\
  2  1        sin (theta) \n\
[x , -, x, y, -----------]\n\
     x            2       \n\
               cos (phi)  \
"""
    ucode_str = \
u"""\
⎡                2   ⎤\n\
⎢ 2  1        sin (θ)⎥\n\
⎢x , ─, x, y, ───────⎥\n\
⎢    x           2   ⎥\n\
⎣             cos (φ)⎦\
"""
    assert pretty(expr) == ascii_str
    assert upretty(expr) == ucode_str

    expr = (x**2, 1/x, x, y, sin(th)**2/cos(ph)**2)
    ascii_str = \
"""\
                 2        \n\
  2  1        sin (theta) \n\
(x , -, x, y, -----------)\n\
     x            2       \n\
               cos (phi)  \
"""
    ucode_str = \
u"""\
⎛                2   ⎞\n\
⎜ 2  1        sin (θ)⎟\n\
⎜x , ─, x, y, ───────⎟\n\
⎜    x           2   ⎟\n\
⎝             cos (φ)⎠\
"""
    assert pretty(expr) == ascii_str
    assert upretty(expr) == ucode_str

    expr = Tuple(x**2, 1/x, x, y, sin(th)**2/cos(ph)**2)
    ascii_str = \
"""\
                 2        \n\
  2  1        sin (theta) \n\
(x , -, x, y, -----------)\n\
     x            2       \n\
               cos (phi)  \
"""
    ucode_str = \
u"""\
⎛                2   ⎞\n\
⎜ 2  1        sin (θ)⎟\n\
⎜x , ─, x, y, ───────⎟\n\
⎜    x           2   ⎟\n\
⎝             cos (φ)⎠\
"""
    assert pretty(expr) == ascii_str
    assert upretty(expr) == ucode_str

    expr = {x: sin(x)}
    expr_2 = Dict({x: sin(x)})
    ascii_str = \
"""\
{x: sin(x)}\
"""
    ucode_str = \
u"""\
{x: sin(x)}\
"""
    assert pretty(expr) == ascii_str
    assert pretty(expr_2) == ascii_str
    assert upretty(expr) == ucode_str
    assert upretty(expr_2) == ucode_str

    expr = {1/x: 1/y, x: sin(x)**2}
    expr_2 = Dict({1/x: 1/y, x: sin(x)**2})
    ascii_str = \
"""\
 1  1        2    \n\
{-: -, x: sin (x)}\n\
 x  y             \
"""
    ucode_str = \
u"""\
⎧1  1        2   ⎫\n\
⎨─: ─, x: sin (x)⎬\n\
⎩x  y            ⎭\
"""
    assert pretty(expr) == ascii_str
    assert pretty(expr_2) == ascii_str
    assert upretty(expr) == ucode_str
    assert upretty(expr_2) == ucode_str

    # There used to be a bug with pretty-printing sequences of even height.
    expr = [x**2]
    ascii_str = \
"""\
  2 \n\
[x ]\
"""
    ucode_str = \
u"""\
⎡ 2⎤\n\
⎣x ⎦\
"""
    assert pretty(expr) == ascii_str
    assert upretty(expr) == ucode_str

    expr = (x**2,)
    ascii_str = \
"""\
  2  \n\
(x ,)\
"""
    ucode_str = \
u"""\
⎛ 2 ⎞\n\
⎝x ,⎠\
"""
    assert pretty(expr) == ascii_str
    assert upretty(expr) == ucode_str

    expr = Tuple(x**2)
    ascii_str = \
"""\
  2  \n\
(x ,)\
"""
    ucode_str = \
u"""\
⎛ 2 ⎞\n\
⎝x ,⎠\
"""
    assert pretty(expr) == ascii_str
    assert upretty(expr) == ucode_str

    expr = {x**2: 1}
    expr_2 = Dict({x**2: 1})
    ascii_str = \
"""\
  2    \n\
{x : 1}\
"""
    ucode_str = \
u"""\
⎧ 2   ⎫\n\
⎨x : 1⎬\n\
⎩     ⎭\
"""
    assert pretty(expr) == ascii_str
    assert pretty(expr_2) == ascii_str
    assert upretty(expr) == ucode_str
    assert upretty(expr_2) == ucode_str


def test_any_object_in_sequence():
    # Cf. issue 2207
    b1 = Basic()
    b2 = Basic(Basic())

    expr = [b2, b1]
    assert pretty(expr) == "[Basic(Basic()), Basic()]"
    assert upretty(expr) == u"[Basic(Basic()), Basic()]"

    expr = set([b2, b1])
    assert pretty(expr) == "set([Basic(), Basic(Basic())])"
    assert upretty(expr) == u"set([Basic(), Basic(Basic())])"

    expr = {b2: b1, b1: b2}
    expr2 = Dict({b2: b1, b1: b2})
    assert pretty(expr) == "{Basic(): Basic(Basic()), Basic(Basic()): Basic()}"
    assert pretty(
        expr2) == "{Basic(): Basic(Basic()), Basic(Basic()): Basic()}"
    assert upretty(
        expr) == u"{Basic(): Basic(Basic()), Basic(Basic()): Basic()}"
    assert upretty(
        expr2) == u"{Basic(): Basic(Basic()), Basic(Basic()): Basic()}"


def test_pretty_sets():
    s = FiniteSet
    assert pretty(s([x*y, x**2])) == \
"""\
  2      \n\
{x , x*y}\
"""
    assert pretty(s(range(1, 6))) == "{1, 2, 3, 4, 5}"
    assert pretty(s(range(1, 13))) == "{1, 2, 3, 4, 5, 6, 7, 8, 9, 10, 11, 12}"
    for s in (frozenset, set):
        assert pretty(s([x*y, x**2])) == \
"""\
%s   2       \n\
%s([x , x*y])\
""" % (" " * len(s.__name__), s.__name__)
        assert pretty(s(range(1, 6))) == "%s([1, 2, 3, 4, 5])" % s.__name__
        assert pretty(s(range(1, 13))) == \
            "%s([1, 2, 3, 4, 5, 6, 7, 8, 9, 10, 11, 12])" % s.__name__


def test_pretty_limits():
    expr = Limit(x, x, oo)
    ascii_str = \
"""\
 lim x\n\
x->oo \
"""
    ucode_str = \
u"""\
lim x\n\
x->∞ \
"""
    assert pretty(expr) == ascii_str
    assert upretty(expr) == ucode_str

    expr = Limit(x**2, x, 0)
    ascii_str = \
"""\
     2\n\
lim x \n\
x->0  \
"""
    ucode_str = \
u"""\
     2\n\
lim x \n\
x->0  \
"""
    assert pretty(expr) == ascii_str
    assert upretty(expr) == ucode_str

    expr = Limit(1/x, x, 0)
    ascii_str = \
"""\
    1\n\
lim -\n\
x->0x\
"""
    ucode_str = \
u"""\
    1\n\
lim ─\n\
x->0x\
"""
    assert pretty(expr) == ascii_str
    assert upretty(expr) == ucode_str

    expr = Limit(sin(x)/x, x, 0)
    ascii_str = \
"""\
    sin(x)\n\
lim ------\n\
x->0  x   \
"""
    ucode_str = \
u"""\
    sin(x)\n\
lim ──────\n\
x->0  x   \
"""
    assert pretty(expr) == ascii_str
    assert upretty(expr) == ucode_str


def test_pretty_RootOf():
    expr = RootOf(x**5 + 11*x - 2, 0)
    ascii_str = \
"""\
      / 5              \\\n\
RootOf\\x  + 11*x - 2, 0/\
"""
    ucode_str = \
u"""\
      ⎛ 5              ⎞\n\
RootOf⎝x  + 11⋅x - 2, 0⎠\
"""

    assert pretty(expr) == ascii_str
    assert upretty(expr) == ucode_str


def test_pretty_RootSum():
    expr = RootSum(x**5 + 11*x - 2, auto=False)
    ascii_str = \
"""\
       / 5           \\\n\
RootSum\\x  + 11*x - 2/\
"""
    ucode_str = \
u"""\
       ⎛ 5           ⎞\n\
RootSum⎝x  + 11⋅x - 2⎠\
"""

    assert pretty(expr) == ascii_str
    assert upretty(expr) == ucode_str

    expr = RootSum(x**5 + 11*x - 2, Lambda(z, exp(z)))
    ascii_str = \
"""\
       / 5                   /    z\\\\\n\
RootSum\\x  + 11*x - 2, Lambda\\z, e //\
"""
    ucode_str = \
u"""\
       ⎛ 5              ⎛    z⎞⎞\n\
RootSum⎝x  + 11⋅x - 2, Λ⎝z, ℯ ⎠⎠\
"""

    assert pretty(expr) == ascii_str
    assert upretty(expr) == ucode_str


def test_GroebnerBasis():
    expr = groebner([], x, y)

    ascii_str = \
"""\
GroebnerBasis([], x, y, domain=ZZ, order=lex)\
"""
    ucode_str = \
u"""\
GroebnerBasis([], x, y, domain=ℤ, order=lex)\
"""

    assert pretty(expr) == ascii_str
    assert upretty(expr) == ucode_str

    F = [x**2 - 3*y - x + 1, y**2 - 2*x + y - 1]
    expr = groebner(F, x, y, order='grlex')

    ascii_str = \
"""\
             /[ 2                 2              ]                              \\\n\
GroebnerBasis\\[x  - x - 3*y + 1, y  - 2*x + y - 1], x, y, domain=ZZ, order=grlex/\
"""
    ucode_str = \
u"""\
             ⎛⎡ 2                 2              ⎤                             ⎞\n\
GroebnerBasis⎝⎣x  - x - 3⋅y + 1, y  - 2⋅x + y - 1⎦, x, y, domain=ℤ, order=grlex⎠\
"""

    assert pretty(expr) == ascii_str
    assert upretty(expr) == ucode_str

    expr = expr.fglm('lex')

    ascii_str = \
"""\
             /[       2           4      3      2           ]                            \\\n\
GroebnerBasis\\[2*x - y  - y + 1, y  + 2*y  - 3*y  - 16*y + 7], x, y, domain=ZZ, order=lex/\
"""
    ucode_str = \
u"""\
             ⎛⎡       2           4      3      2           ⎤                           ⎞\n\
GroebnerBasis⎝⎣2⋅x - y  - y + 1, y  + 2⋅y  - 3⋅y  - 16⋅y + 7⎦, x, y, domain=ℤ, order=lex⎠\
"""

    assert pretty(expr) == ascii_str
    assert upretty(expr) == ucode_str


def test_pretty_Boolean():
    expr = Not(x, evaluate=False)

    assert pretty(expr) == "Not(x)"
    assert upretty(expr) == u"¬ x"

    expr = And(x, y)

    assert pretty(expr) == "And(x, y)"
    assert upretty(expr) == u"x ∧ y"

    expr = Or(x, y)

    assert pretty(expr) == "Or(x, y)"
    assert upretty(expr) == u"x ∨ y"

    syms = symbols('a:f')
    expr = And(*syms)

    assert pretty(expr) == "And(a, b, c, d, e, f)"
    assert upretty(expr) == u"a ∧ b ∧ c ∧ d ∧ e ∧ f"

    expr = Or(*syms)

    assert pretty(expr) == "Or(a, b, c, d, e, f)"
    assert upretty(expr) == u"a ∨ b ∨ c ∨ d ∨ e ∨ f"

    expr = Xor(x, y, evaluate=False)

    assert pretty(expr) == "Xor(x, y)"
    assert upretty(expr) == u"x ⊻ y"

    expr = Nand(x, y, evaluate=False)

    assert pretty(expr) == "Nand(x, y)"
    assert upretty(expr) == u"x ⊼ y"

    expr = Nor(x, y, evaluate=False)

    assert pretty(expr) == "Nor(x, y)"
    assert upretty(expr) == u"x ⊽ y"

    expr = Implies(x, y, evaluate=False)

    assert pretty(expr) == "Implies(x, y)"
    assert upretty(expr) == u"x → y"

    # don't sort args
    expr = Implies(y, x, evaluate=False)

    assert pretty(expr) == "Implies(y, x)"
    assert upretty(expr) == u"y → x"

    expr = Equivalent(x, y, evaluate=False)

    assert pretty(expr) == "Equivalent(x, y)"
    assert upretty(expr) == u"x ≡ y"

    expr = Equivalent(y, x, evaluate=False)

    assert pretty(expr) == "Equivalent(x, y)"
    assert upretty(expr) == u"x ≡ y"


def test_pretty_Domain():
    expr = FF(23)

    assert pretty(expr) == "GF(23)"
    assert upretty(expr) == u"ℤ₂₃"

    expr = ZZ

    assert pretty(expr) == "ZZ"
    assert upretty(expr) == u"ℤ"

    expr = QQ

    assert pretty(expr) == "QQ"
    assert upretty(expr) == u"ℚ"

    expr = RR

    assert pretty(expr) == "RR"
    assert upretty(expr) == u"ℝ"

    expr = QQ[x]

    assert pretty(expr) == "QQ[x]"
    assert upretty(expr) == u"ℚ[x]"

    expr = QQ[x, y]

    assert pretty(expr) == "QQ[x, y]"
    assert upretty(expr) == u"ℚ[x, y]"

    expr = ZZ.frac_field(x)

    assert pretty(expr) == "ZZ(x)"
    assert upretty(expr) == u"ℤ(x)"

    expr = ZZ.frac_field(x, y)

    assert pretty(expr) == "ZZ(x, y)"
    assert upretty(expr) == u"ℤ(x, y)"

    expr = QQ.poly_ring(x, y, order=grlex)

    assert pretty(expr) == "QQ[x, y, order=grlex]"
    assert upretty(expr) == u"ℚ[x, y, order=grlex]"

    expr = QQ.poly_ring(x, y, order=ilex)

    assert pretty(expr) == "QQ[x, y, order=ilex]"
    assert upretty(expr) == u"ℚ[x, y, order=ilex]"


def test_pretty_prec():
    assert xpretty(S("0.3"), full_prec=True) == "0.300000000000000"
    assert xpretty(S("0.3"), full_prec="auto") == "0.300000000000000"
    assert xpretty(S("0.3"), full_prec=False) == "0.3"
    assert xpretty(S("0.3")*x, full_prec=True, use_unicode=False) in [
        "0.300000000000000*x",
        "x*0.300000000000000"
    ]
    assert xpretty(S("0.3")*x, full_prec="auto", use_unicode=False) in [
        "0.3*x",
        "x*0.3"
    ]
    assert xpretty(S("0.3")*x, full_prec=False, use_unicode=False) in [
        "0.3*x",
        "x*0.3"
    ]


def test_pprint():
    import StringIO
    import sys
    fd = StringIO.StringIO()
    sso = sys.stdout
    sys.stdout = fd
    try:
        pprint(pi, use_unicode=False)
    finally:
        sys.stdout = sso
    assert fd.getvalue() == 'pi\n'


def test_pretty_class():
    """Test that the printer dispatcher correctly handles classes."""
    class C:
        pass   # C has no .__class__ and this was causing problems

    class D(object):
        pass

    assert pretty( C ) == str( C )
    assert pretty( D ) == str( D )


def test_pretty_no_wrap_line():
    huge_expr = 0
    for i in range(20):
        huge_expr += i*sin(i + x)
    assert xpretty(huge_expr            ).find('\n') != -1
    assert xpretty(huge_expr, wrap_line=False).find('\n') == -1


def test_settings():
    raises(TypeError, lambda: pretty(S(4), method="garbage"))


def test_pretty_sum():
    from sympy.abc import x, a, b, k, m, n

    expr = Sum(k**k, (k, 0, n))
    ascii_str = \
"""\
  n     \n\
 ___    \n\
 \\  `   \n\
  \\    k\n\
  /   k \n\
 /__,   \n\
k = 0   \
"""
    ucode_str = \
u"""\
  n     \n\
 ___    \n\
 ╲      \n\
  ╲    k\n\
  ╱   k \n\
 ╱      \n\
 ‾‾‾    \n\
k = 0   \
"""
    assert pretty(expr) == ascii_str
    assert upretty(expr) == ucode_str

    expr = Sum(k**(Integral(x**n, (x, -oo, oo))), (k, 0, n**n))
    ascii_str = \
"""\
    n             \n\
   n              \n\
______            \n\
\\     `           \n\
 \\        oo      \n\
  \\        /      \n\
   \\      |       \n\
    \\     |   n   \n\
     )    |  x  dx\n\
    /     |       \n\
   /     /        \n\
  /      -oo      \n\
 /      k         \n\
/_____,           \n\
 k = 0            \
"""
    ucode_str = \
u"""\
   n            \n\
  n             \n\
______          \n\
╲               \n\
 ╲      ∞       \n\
  ╲     ⌠       \n\
   ╲    ⎮   n   \n\
    ╲   ⎮  x  dx\n\
    ╱   ⌡       \n\
   ╱    -∞      \n\
  ╱    k        \n\
 ╱              \n\
╱               \n\
‾‾‾‾‾‾          \n\
k = 0           \
"""
    assert pretty(expr) == ascii_str
    assert upretty(expr) == ucode_str

    expr = Sum(k**(
        Integral(x**n, (x, -oo, oo))), (k, 0, Integral(x**x, (x, -oo, oo))))
    ascii_str = \
"""\
 oo                 \n\
  /                 \n\
 |                  \n\
 |   x              \n\
 |  x  dx           \n\
 |                  \n\
/                   \n\
-oo                 \n\
 ______             \n\
 \\     `            \n\
  \\         oo      \n\
   \\         /      \n\
    \\       |       \n\
     \\      |   n   \n\
      )     |  x  dx\n\
     /      |       \n\
    /      /        \n\
   /       -oo      \n\
  /       k         \n\
 /_____,            \n\
  k = 0             \
"""
    ucode_str = \
u"""\
∞                 \n\
⌠                 \n\
⎮   x             \n\
⎮  x  dx          \n\
⌡                 \n\
-∞                \n\
 ______           \n\
 ╲                \n\
  ╲       ∞       \n\
   ╲      ⌠       \n\
    ╲     ⎮   n   \n\
     ╲    ⎮  x  dx\n\
     ╱    ⌡       \n\
    ╱     -∞      \n\
   ╱     k        \n\
  ╱               \n\
 ╱                \n\
 ‾‾‾‾‾‾           \n\
 k = 0            \
"""
    assert pretty(expr) == ascii_str
    assert upretty(expr) == ucode_str

    expr = Sum(k**(Integral(x**n, (x, -oo, oo))), (
        k, x + n + x**2 + n**2 + (x/n) + (1/x), Integral(x**x, (x, -oo, oo))))
    ascii_str = \
"""\
          oo                          \n\
           /                          \n\
          |                           \n\
          |   x                       \n\
          |  x  dx                    \n\
          |                           \n\
         /                            \n\
         -oo                          \n\
          ______                      \n\
          \     `                     \n\
           \                  oo      \n\
            \                  /      \n\
             \                |       \n\
              \               |   n   \n\
               )              |  x  dx\n\
              /               |       \n\
             /               /        \n\
            /                -oo      \n\
           /                k         \n\
          /_____,                     \n\
     2        2       1   x           \n\
k = n  + n + x  + x + - + -           \n\
                      x   n           \
"""
    ucode_str = \
u"""\
          ∞                          \n\
          ⌠                          \n\
          ⎮   x                      \n\
          ⎮  x  dx                   \n\
          ⌡                          \n\
          -∞                         \n\
           ______                    \n\
           ╲                         \n\
            ╲                ∞       \n\
             ╲               ⌠       \n\
              ╲              ⎮   n   \n\
               ╲             ⎮  x  dx\n\
               ╱             ⌡       \n\
              ╱              -∞      \n\
             ╱              k        \n\
            ╱                        \n\
           ╱                         \n\
           ‾‾‾‾‾‾                    \n\
     2        2       1   x          \n\
k = n  + n + x  + x + ─ + ─          \n\
                      x   n          \
"""
    assert pretty(expr) == ascii_str
    assert upretty(expr) == ucode_str

    expr = Sum(k**(
        Integral(x**n, (x, -oo, oo))), (k, 0, x + n + x**2 + n**2 + (x/n) + (1/x)))
    ascii_str = \
"""\
 2        2       1   x           \n\
n  + n + x  + x + - + -           \n\
                  x   n           \n\
        ______                    \n\
        \     `                   \n\
         \                oo      \n\
          \                /      \n\
           \              |       \n\
            \             |   n   \n\
             )            |  x  dx\n\
            /             |       \n\
           /             /        \n\
          /              -oo      \n\
         /              k         \n\
        /_____,                   \n\
         k = 0                    \
"""
    ucode_str = \
u"""\
 2        2       1   x          \n\
n  + n + x  + x + ─ + ─          \n\
                  x   n          \n\
         ______                  \n\
         ╲                       \n\
          ╲              ∞       \n\
           ╲             ⌠       \n\
            ╲            ⎮   n   \n\
             ╲           ⎮  x  dx\n\
             ╱           ⌡       \n\
            ╱            -∞      \n\
           ╱            k        \n\
          ╱                      \n\
         ╱                       \n\
         ‾‾‾‾‾‾                  \n\
         k = 0                   \
"""
    assert pretty(expr) == ascii_str
    assert upretty(expr) == ucode_str

    expr = Sum(x, (x, 0, oo))
    ascii_str = \
"""\
  oo   \n\
 __    \n\
 \\ `   \n\
  )   x\n\
 /_,   \n\
x = 0  \
"""
    ucode_str = \
u"""\
  ∞    \n\
 ___   \n\
 ╲     \n\
  ╲   x\n\
  ╱    \n\
 ╱     \n\
 ‾‾‾   \n\
x = 0  \
"""

    assert pretty(expr) == ascii_str
    assert upretty(expr) == ucode_str

    expr = Sum(x**2, (x, 0, oo))
    ascii_str = \
u"""\
  oo    \n\
 ___    \n\
 \\  `   \n\
  \\    2\n\
  /   x \n\
 /__,   \n\
x = 0   \
"""
    ucode_str = \
u"""\
  ∞     \n\
 ___    \n\
 ╲      \n\
  ╲    2\n\
  ╱   x \n\
 ╱      \n\
 ‾‾‾    \n\
x = 0   \
"""

    assert pretty(expr) == ascii_str
    assert upretty(expr) == ucode_str

    expr = Sum(x/2, (x, 0, oo))
    ascii_str = \
"""\
  oo   \n\
 ___   \n\
 \\  `  \n\
  \\   x\n\
   )  -\n\
  /   2\n\
 /__,  \n\
x = 0  \
"""
    ucode_str = \
u"""\
  ∞    \n\
 ____  \n\
 ╲     \n\
  ╲   x\n\
   ╲  ─\n\
   ╱  2\n\
  ╱    \n\
 ╱     \n\
 ‾‾‾‾  \n\
x = 0  \
"""

    assert pretty(expr) == ascii_str
    assert upretty(expr) == ucode_str

    expr = Sum(x**3/2, (x, 0, oo))
    ascii_str = \
"""\
  oo    \n\
____    \n\
\\   `   \n\
 \\     3\n\
  \\   x \n\
  /   --\n\
 /    2 \n\
/___,   \n\
x = 0   \
"""
    ucode_str = \
u"""\
  ∞     \n\
 ____   \n\
 ╲      \n\
  ╲    3\n\
   ╲  x \n\
   ╱  ──\n\
  ╱   2 \n\
 ╱      \n\
 ‾‾‾‾   \n\
x = 0   \
"""

    assert pretty(expr) == ascii_str
    assert upretty(expr) == ucode_str

    expr = Sum((x**3*y**(x/2))**n, (x, 0, oo))
    ascii_str = \
u"""\
  oo          \n\
____          \n\
\\   `         \n\
 \\           n\n\
  \\   /    x\\ \n\
   )  |    -| \n\
  /   | 3  2| \n\
 /    \\x *y / \n\
/___,         \n\
x = 0         \
"""
    ucode_str = \
u"""\
  ∞           \n\
_____         \n\
╲             \n\
 ╲           n\n\
  ╲   ⎛    x⎞ \n\
   ╲  ⎜    ─⎟ \n\
   ╱  ⎜ 3  2⎟ \n\
  ╱   ⎝x ⋅y ⎠ \n\
 ╱            \n\
╱             \n\
‾‾‾‾‾         \n\
x = 0         \
"""

    assert pretty(expr) == ascii_str
    assert upretty(expr) == ucode_str

    expr = Sum(1/x**2, (x, 0, oo))
    ascii_str = \
"""\
  oo    \n\
____    \n\
\\   `   \n\
 \\    1 \n\
  \\   --\n\
  /    2\n\
 /    x \n\
/___,   \n\
x = 0   \
"""
    ucode_str = \
u"""\
  ∞     \n\
 ____   \n\
 ╲      \n\
  ╲   1 \n\
   ╲  ──\n\
   ╱   2\n\
  ╱   x \n\
 ╱      \n\
 ‾‾‾‾   \n\
x = 0   \
"""

    assert pretty(expr) == ascii_str
    assert upretty(expr) == ucode_str

    expr = Sum(1/y**(a/b), (x, 0, oo))
    ascii_str = \
"""\
  oo     \n\
____     \n\
\\   `    \n\
 \\     -a\n\
  \\    --\n\
  /    b \n\
 /    y  \n\
/___,    \n\
x = 0    \
"""
    ucode_str = \
u"""\
  ∞      \n\
 ____    \n\
 ╲       \n\
  ╲    -a\n\
   ╲   ──\n\
   ╱   b \n\
  ╱   y  \n\
 ╱       \n\
 ‾‾‾‾    \n\
x = 0    \
"""

    assert pretty(expr) == ascii_str
    assert upretty(expr) == ucode_str

    expr = Sum(1/y**(a/b), (x, 0, oo), (y, 1, 2))
    ascii_str = \
"""\
  2     oo     \n\
____  ____     \n\
\\   ` \\   `    \n\
 \\     \\     -a\n\
  \\     \\    --\n\
  /     /    b \n\
 /     /    y  \n\
/___, /___,    \n\
y = 1 x = 0    \
"""
    ucode_str = \
u"""\
  2     ∞      \n\
____  ____     \n\
╲     ╲        \n\
 ╲     ╲     -a\n\
  ╲     ╲    ──\n\
  ╱     ╱    b \n\
 ╱     ╱    y  \n\
╱     ╱        \n\
‾‾‾‾  ‾‾‾‾     \n\
y = 1 x = 0    \
"""
    expr = Sum(1/(1 + 1/(
        1 + 1/k)) + 1, (k, 111, 1 + 1/n), (k, 1/(1 + m), oo)) + 1/(1 + 1/k)
    ascii_str = \
"""\
               1                         \n\
           1 + -                         \n\
    oo         n                         \n\
  _____    _____                         \n\
  \\    `   \\    `                        \n\
   \\        \\     /        1    \\        \n\
    \\        \\    |1 + ---------|        \n\
     \\        \\   |          1  |     1  \n\
      )        )  |    1 + -----| + -----\n\
     /        /   |            1|       1\n\
    /        /    |        1 + -|   1 + -\n\
   /        /     \\            k/       k\n\
  /____,   /____,                        \n\
      1   k = 111                        \n\
k = -----                                \n\
    m + 1                                \
"""
    ucode_str = \
u"""\
               1                         \n\
           1 + ─                         \n\
    ∞          n                         \n\
  ______   ______                        \n\
  ╲        ╲                             \n\
   ╲        ╲     ⎛        1    ⎞        \n\
    ╲        ╲    ⎜1 + ─────────⎟        \n\
     ╲        ╲   ⎜          1  ⎟        \n\
      ╲        ╲  ⎜    1 + ─────⎟     1  \n\
      ╱        ╱  ⎜            1⎟ + ─────\n\
     ╱        ╱   ⎜        1 + ─⎟       1\n\
    ╱        ╱    ⎝            k⎠   1 + ─\n\
   ╱        ╱                           k\n\
  ╱        ╱                             \n\
  ‾‾‾‾‾‾   ‾‾‾‾‾‾                        \n\
      1   k = 111                        \n\
k = ─────                                \n\
    m + 1                                \
"""

    assert pretty(expr) == ascii_str
    assert upretty(expr) == ucode_str


def test_units():
    expr = joule
    ascii_str = \
"""\
    2\n\
kg*m \n\
-----\n\
   2 \n\
  s  \
"""

    unicode_str = \
u"""\
    2\n\
kg⋅m \n\
─────\n\
   2 \n\
  s  \
"""
    assert upretty(expr) == unicode_str
    assert pretty(expr) == ascii_str


def test_pretty_Subs():
    f = Function('f')
    expr = Subs(f(x), x, ph**2)
    ascii_str = \
"""\
(f(x))|     2\n\
      |x=phi \
"""
    unicode_str = \
u"""\
(f(x))│   2\n\
      │x=φ \
"""

    assert pretty(expr) == ascii_str
    assert upretty(expr) == unicode_str

    expr = Subs(f(x).diff(x), x, 0)
    ascii_str = \
"""\
/d       \\|   \n\
|--(f(x))||   \n\
\\dx      /|x=0\
"""
    unicode_str = \
u"""\
⎛d       ⎞│   \n\
⎜──(f(x))⎟│   \n\
⎝dx      ⎠│x=0\
"""

    assert pretty(expr) == ascii_str
    assert upretty(expr) == unicode_str

    expr = Subs(f(x).diff(x)/y, (x, y), (0, Rational(1, 2)))
    ascii_str = \
"""\
/d       \\|          \n\
|--(f(x))||          \n\
|dx      ||          \n\
|--------||          \n\
\\   y    /|x=0, y=1/2\
"""
    unicode_str = \
u"""\
⎛d       ⎞│          \n\
⎜──(f(x))⎟│          \n\
⎜dx      ⎟│          \n\
⎜────────⎟│          \n\
⎝   y    ⎠│x=0, y=1/2\
"""

    assert pretty(expr) == ascii_str
    assert upretty(expr) == unicode_str


def test_gammas():
    assert upretty(lowergamma(x, y)) == u"γ(x, y)"
    assert upretty(uppergamma(x, y)) == u"Γ(x, y)"


def test_hyper():
    expr = hyper((), (), z)
    ucode_str = \
u"""\
 ┌─  ⎛  │  ⎞\n\
 ├─  ⎜  │ z⎟\n\
0╵ 0 ⎝  │  ⎠\
"""
    ascii_str = \
"""\
  _         \n\
 |_  /  |  \\\n\
 |   |  | z|\n\
0  0 \\  |  /\
"""
    assert pretty(expr) == ascii_str
    assert upretty(expr) == ucode_str

    expr = hyper((), (1,), x)
    ucode_str = \
u"""\
 ┌─  ⎛  │  ⎞\n\
 ├─  ⎜  │ x⎟\n\
0╵ 1 ⎝1 │  ⎠\
"""
    ascii_str = \
"""\
  _         \n\
 |_  /  |  \\\n\
 |   |  | x|\n\
0  1 \\1 |  /\
"""
    assert pretty(expr) == ascii_str
    assert upretty(expr) == ucode_str

    expr = hyper([2], [1], x)
    ucode_str = \
u"""\
 ┌─  ⎛2 │  ⎞\n\
 ├─  ⎜  │ x⎟\n\
1╵ 1 ⎝1 │  ⎠\
"""
    ascii_str = \
"""\
  _         \n\
 |_  /2 |  \\\n\
 |   |  | x|\n\
1  1 \\1 |  /\
"""
    assert pretty(expr) == ascii_str
    assert upretty(expr) == ucode_str

    expr = hyper((pi/3, -2*k), (3, 4, 5, -3), x)
    ucode_str = \
u"""\
     ⎛  π         │  ⎞\n\
 ┌─  ⎜  ─, -2⋅k   │  ⎟\n\
 ├─  ⎜  3         │ x⎟\n\
2╵ 4 ⎜            │  ⎟\n\
     ⎝3, 4, 5, -3 │  ⎠\
"""
    ascii_str = \
"""\
                      \n\
  _  /  pi        |  \\\n\
 |_  |  --, -2*k  |  |\n\
 |   |  3         | x|\n\
2  4 |            |  |\n\
     \\3, 4, 5, -3 |  /\
"""
    assert pretty(expr) == ascii_str
    assert upretty(expr) == ucode_str

    expr = hyper((pi, S('2/3'), -2*k), (3, 4, 5, -3), x**2)
    ucode_str = \
u"""\
 ┌─  ⎛π, 2/3, -2⋅k │  2⎞\n\
 ├─  ⎜             │ x ⎟\n\
3╵ 4 ⎝3, 4, 5, -3  │   ⎠\
"""
    ascii_str = \
"""\
  _                      \n\
 |_  /pi, 2/3, -2*k |  2\\\n\
 |   |              | x |\n\
3  4 \\ 3, 4, 5, -3  |   /\
"""
    assert pretty(expr) == ascii_str
    assert upretty(expr) == ucode_str

    expr = hyper([1, 2], [3, 4], 1/(1/(1/(1/x + 1) + 1) + 1))
    ucode_str = \
u"""\
     ⎛     │       1      ⎞\n\
     ⎜     │ ─────────────⎟\n\
     ⎜     │         1    ⎟\n\
 ┌─  ⎜1, 2 │ 1 + ─────────⎟\n\
 ├─  ⎜     │           1  ⎟\n\
2╵ 2 ⎜3, 4 │     1 + ─────⎟\n\
     ⎜     │             1⎟\n\
     ⎜     │         1 + ─⎟\n\
     ⎝     │             x⎠\
"""

    ascii_str = \
"""\
                           \n\
     /     |       1      \\\n\
     |     | -------------|\n\
  _  |     |         1    |\n\
 |_  |1, 2 | 1 + ---------|\n\
 |   |     |           1  |\n\
2  2 |3, 4 |     1 + -----|\n\
     |     |             1|\n\
     |     |         1 + -|\n\
     \\     |             x/\
"""
    assert pretty(expr) == ascii_str
    assert upretty(expr) == ucode_str


def test_meijerg():
    expr = meijerg([pi, pi, x], [1], [0, 1], [1, 2, 3], z)
    ucode_str = \
u"""\
╭─╮2, 3 ⎛π, π, x     1    │  ⎞\n\
│╶┐     ⎜                 │ z⎟\n\
╰─╯4, 5 ⎝ 0, 1    1, 2, 3 │  ⎠\
"""
    ascii_str = \
"""\
 __2, 3 /pi, pi, x     1    |  \\\n\
/__     |                   | z|\n\
\_|4, 5 \\  0, 1     1, 2, 3 |  /\
"""
    assert pretty(expr) == ascii_str
    assert upretty(expr) == ucode_str

    expr = meijerg([1, pi/7], [2, pi, 5], [], [], z**2)
    ucode_str = \
u"""\
        ⎛   π          │   ⎞\n\
╭─╮0, 2 ⎜1, ─  2, π, 5 │  2⎟\n\
│╶┐     ⎜   7          │ z ⎟\n\
╰─╯5, 0 ⎜              │   ⎟\n\
        ⎝              │   ⎠\
"""
    ascii_str = \
"""\
        /   pi           |   \\\n\
 __0, 2 |1, --  2, pi, 5 |  2|\n\
/__     |   7            | z |\n\
\_|5, 0 |                |   |\n\
        \\                |   /\
"""
    assert pretty(expr) == ascii_str
    assert upretty(expr) == ucode_str

    ucode_str = \
u"""\
╭─╮ 1, 10 ⎛1, 1, 1, 1, 1, 1, 1, 1, 1, 1  1 │  ⎞\n\
│╶┐       ⎜                                │ z⎟\n\
╰─╯11,  2 ⎝             1                1 │  ⎠\
"""
    ascii_str = \
"""\
 __ 1, 10 /1, 1, 1, 1, 1, 1, 1, 1, 1, 1  1 |  \\\n\
/__       |                                | z|\n\
\_|11,  2 \\             1                1 |  /\
"""

    expr = meijerg([1]*10, [1], [1], [1], z)
    assert pretty(expr) == ascii_str
    assert upretty(expr) == ucode_str

    expr = meijerg([1, 2, ], [4, 3], [3], [4, 5], 1/(1/(1/(1/x + 1) + 1) + 1))

    ucode_str = \
u"""\
        ⎛           │       1      ⎞\n\
        ⎜           │ ─────────────⎟\n\
        ⎜           │         1    ⎟\n\
╭─╮1, 2 ⎜1, 2  4, 3 │ 1 + ─────────⎟\n\
│╶┐     ⎜           │           1  ⎟\n\
╰─╯4, 3 ⎜ 3    4, 5 │     1 + ─────⎟\n\
        ⎜           │             1⎟\n\
        ⎜           │         1 + ─⎟\n\
        ⎝           │             x⎠\
"""

    ascii_str = \
"""\
        /           |       1      \\\n\
        |           | -------------|\n\
        |           |         1    |\n\
 __1, 2 |1, 2  4, 3 | 1 + ---------|\n\
/__     |           |           1  |\n\
\_|4, 3 | 3    4, 5 |     1 + -----|\n\
        |           |             1|\n\
        |           |         1 + -|\n\
        \\           |             x/\
"""

    assert pretty(expr) == ascii_str
    assert upretty(expr) == ucode_str

    expr = Integral(expr, x)

    ucode_str = \
u"""\
⌠                                        \n\
⎮         ⎛           │       1      ⎞   \n\
⎮         ⎜           │ ─────────────⎟   \n\
⎮         ⎜           │         1    ⎟   \n\
⎮ ╭─╮1, 2 ⎜1, 2  4, 3 │ 1 + ─────────⎟   \n\
⎮ │╶┐     ⎜           │           1  ⎟ dx\n\
⎮ ╰─╯4, 3 ⎜ 3    4, 5 │     1 + ─────⎟   \n\
⎮         ⎜           │             1⎟   \n\
⎮         ⎜           │         1 + ─⎟   \n\
⎮         ⎝           │             x⎠   \n\
⌡                                        \
"""

    ascii_str = \
"""\
  /                                       \n\
 |                                        \n\
 |         /           |       1      \\   \n\
 |         |           | -------------|   \n\
 |         |           |         1    |   \n\
 |  __1, 2 |1, 2  4, 3 | 1 + ---------|   \n\
 | /__     |           |           1  | dx\n\
 | \_|4, 3 | 3    4, 5 |     1 + -----|   \n\
 |         |           |             1|   \n\
 |         |           |         1 + -|   \n\
 |         \\           |             x/   \n\
 |                                        \n\
/                                         \
"""

    assert pretty(expr) == ascii_str
    assert upretty(expr) == ucode_str


def test_noncommutative():
    A, B, C = symbols('A,B,C', commutative=False)

    expr = A*B*C**-1
    ascii_str = \
"""\
     -1\n\
A*B*C  \
"""
    ucode_str = \
u"""\
     -1\n\
A⋅B⋅C  \
"""
    assert pretty(expr) == ascii_str
    assert upretty(expr) == ucode_str

    expr = C**-1*A*B
    ascii_str = \
"""\
 -1    \n\
C  *A*B\
"""
    ucode_str = \
u"""\
 -1    \n\
C  ⋅A⋅B\
"""
    assert pretty(expr) == ascii_str
    assert upretty(expr) == ucode_str

    expr = A*C**-1*B
    ascii_str = \
"""\
   -1  \n\
A*C  *B\
"""
    ucode_str = \
u"""\
   -1  \n\
A⋅C  ⋅B\
"""
    assert pretty(expr) == ascii_str
    assert upretty(expr) == ucode_str

    expr = A*C**-1*B/x
    ascii_str = \
"""\
   -1  \n\
A*C  *B\n\
-------\n\
   x   \
"""
    ucode_str = \
u"""\
   -1  \n\
A⋅C  ⋅B\n\
───────\n\
   x   \
"""
    assert pretty(expr) == ascii_str
    assert upretty(expr) == ucode_str


def test_pretty_special_functions():
    x, y = symbols("x y")

    # atan2
    expr = atan2(y/sqrt(200), sqrt(x))
    ascii_str = \
"""\
     /  ___         \\\n\
     |\\/ 2 *y    ___|\n\
atan2|-------, \\/ x |\n\
     \\   20         /\
"""
    ucode_str = \
u"""\
     ⎛  ___         ⎞\n\
     ⎜╲╱ 2 ⋅y    ___⎟\n\
atan2⎜───────, ╲╱ x ⎟\n\
     ⎝   20         ⎠\
"""
    assert pretty(expr) == ascii_str
    assert upretty(expr) == ucode_str


def test_pretty_geometry():
    e = Segment((0, 1), (0, 2))
    assert pretty(e) == 'Segment(Point(0, 1), Point(0, 2))'
    e = Ray((1, 1), angle=4.05*pi)
    assert pretty(e) == 'Ray(Point(1, 1), Point(2, tan(pi/20) + 1))'


def test_expint():
    expr = Ei(x)
    string = 'Ei(x)'
    assert pretty(expr) == string
    assert upretty(expr) == string

    expr = expint(1, z)
    ucode_str = u"E₁(z)"
    ascii_str = "expint(1, z)"
    assert pretty(expr) == ascii_str
    assert upretty(expr) == ucode_str

    assert pretty(Shi(x)) == 'Shi(x)'
    assert pretty(Si(x)) == 'Si(x)'
    assert pretty(Ci(x)) == 'Ci(x)'
    assert pretty(Chi(x)) == 'Chi(x)'
    assert upretty(Shi(x)) == 'Shi(x)'
    assert upretty(Si(x)) == 'Si(x)'
    assert upretty(Ci(x)) == 'Ci(x)'
    assert upretty(Chi(x)) == 'Chi(x)'


def test_elliptic_functions():
    ascii_str = \
"""\
 /  1  \\\n\
K|-----|\n\
 \z + 1/\
"""
    ucode_str = \
u"""\
 ⎛  1  ⎞\n\
K⎜─────⎟\n\
 ⎝z + 1⎠\
"""
    expr = elliptic_k(1/(z + 1))
    assert pretty(expr) == ascii_str
    assert upretty(expr) == ucode_str

    ascii_str = \
"""\
 / |  1  \\\n\
F|1|-----|\n\
 \ |z + 1/\
"""
    ucode_str = \
u"""\
 ⎛ │  1  ⎞\n\
F⎜1│─────⎟\n\
 ⎝ │z + 1⎠\
"""
    expr = elliptic_f(1, 1/(1 + z))
    assert pretty(expr) == ascii_str
    assert upretty(expr) == ucode_str

    ascii_str = \
"""\
 /  1  \\\n\
E|-----|\n\
 \z + 1/\
"""
    ucode_str = \
u"""\
 ⎛  1  ⎞\n\
E⎜─────⎟\n\
 ⎝z + 1⎠\
"""
    expr = elliptic_e(1/(z + 1))
    assert pretty(expr) == ascii_str
    assert upretty(expr) == ucode_str

    ascii_str = \
"""\
 / |  1  \\\n\
E|1|-----|\n\
 \ |z + 1/\
"""
    ucode_str = \
u"""\
 ⎛ │  1  ⎞\n\
E⎜1│─────⎟\n\
 ⎝ │z + 1⎠\
"""
    expr = elliptic_e(1, 1/(1 + z))
    assert pretty(expr) == ascii_str
    assert upretty(expr) == ucode_str

    ascii_str = \
"""\
  / |4\\\n\
Pi|3|-|\n\
  \ |x/\
"""
    ucode_str = \
u"""\
 ⎛ │4⎞\n\
Π⎜3│─⎟\n\
 ⎝ │x⎠\
"""
    expr = elliptic_pi(3, 4/x)
    assert pretty(expr) == ascii_str
    assert upretty(expr) == ucode_str

    ascii_str = \
"""\
  /   4| \\\n\
Pi|3; -|6|\n\
  \   x| /\
"""
    ucode_str = \
u"""\
 ⎛   4│ ⎞\n\
Π⎜3; ─│6⎟\n\
 ⎝   x│ ⎠\
"""
    expr = elliptic_pi(3, 4/x, 6)
    assert pretty(expr) == ascii_str
    assert upretty(expr) == ucode_str


def test_RandomDomain():
    from sympy.stats import Normal, Die, Exponential, pspace, where
    X = Normal('x1', 0, 1)
    assert upretty(where(X > 0)) == u"Domain: x₁ > 0"

    D = Die('d1', 6)
    assert upretty(where(D > 4)) == u'Domain: d₁ = 5 ∨ d₁ = 6'

    A = Exponential('a', 1)
    B = Exponential('b', 1)
    assert upretty(pspace(Tuple(A, B)).domain) == u'Domain: a ≥ 0 ∧ b ≥ 0'


def test_PrettyPoly():
    F = QQ.frac_field(x, y)
    R = QQ.poly_ring(x, y)

    expr = F.convert(x/(x + y))
    assert pretty(expr) == "x/(x + y)"
    assert upretty(expr) == u"x/(x + y)"

    expr = R.convert(x + y)
    assert pretty(expr) == "x + y"
    assert upretty(expr) == u"x + y"


def test_issue_3186():
    assert pretty(Pow(2, -5, evaluate=False)) == '1 \n--\n 5\n2 '
    assert pretty(Pow(x, (1/pi))) == 'pi___\n\\/ x '


def test_issue_3260():
    assert pretty(Integral(x**2, x)**2) == \
"""\
          2
/  /     \ \n\
| |      | \n\
| |  2   | \n\
| | x  dx| \n\
| |      | \n\
\/       / \
"""
    assert upretty(Integral(x**2, x)**2) == \
u"""\
         2
⎛⌠      ⎞ \n\
⎜⎮  2   ⎟ \n\
⎜⎮ x  dx⎟ \n\
⎝⌡      ⎠ \
"""

    assert pretty(Sum(x**2, (x, 0, 1))**2) == \
"""\
          2
/  1     \\ \n\
| ___    | \n\
| \\  `   | \n\
|  \\    2| \n\
|  /   x | \n\
| /__,   | \n\
\\x = 0   / \
"""
    assert upretty(Sum(x**2, (x, 0, 1))**2) == \
u"""\
          2
⎛  1     ⎞ \n\
⎜ ___    ⎟ \n\
⎜ ╲      ⎟ \n\
⎜  ╲    2⎟ \n\
⎜  ╱   x ⎟ \n\
⎜ ╱      ⎟ \n\
⎜ ‾‾‾    ⎟ \n\
⎝x = 0   ⎠ \
"""

    assert pretty(Product(x**2, (x, 1, 2))**2) == \
"""\
           2
/  2      \\ \n\
|______   | \n\
||    |  2| \n\
||    | x | \n\
||    |   | \n\
\\x = 1    / \
"""
    assert upretty(Product(x**2, (x, 1, 2))**2) == \
u"""\
           2
⎛  2      ⎞ \n\
⎜┬────┬   ⎟ \n\
⎜│    │  2⎟ \n\
⎜│    │ x ⎟ \n\
⎜│    │   ⎟ \n\
⎝x = 1    ⎠ \
"""

    f = Function('f')
    assert pretty(Derivative(f(x), x)**2) == \
"""\
          2
/d       \\ \n\
|--(f(x))| \n\
\\dx      / \
"""
    assert upretty(Derivative(f(x), x)**2) == \
u"""\
          2
⎛d       ⎞ \n\
⎜──(f(x))⎟ \n\
⎝dx      ⎠ \
"""

def test_issue_3640():
    ascii_str = \
"""\
  1  \n\
-----\n\
  ___\n\
\/ x \
"""
    ucode_str = \
u"""\
  1  \n\
─────\n\
  ___\n\
╲╱ x \
"""
    assert pretty(1/sqrt(x)) == ascii_str
    assert upretty(1/sqrt(x)) == ucode_str


def test_complicated_symbol_unchanged():
    for symb_name in ["dexpr2_d1tau", "dexpr2^d1tau"]:
        assert pretty(Symbol(symb_name)) == symb_name


def test_categories():
    from sympy.categories import (Object, IdentityMorphism,
        NamedMorphism, Category, Diagram, DiagramGrid)

    A1 = Object("A1")
    A2 = Object("A2")
    A3 = Object("A3")

    f1 = NamedMorphism(A1, A2, "f1")
    f2 = NamedMorphism(A2, A3, "f2")
    id_A1 = IdentityMorphism(A1)

    K1 = Category("K1")

    assert pretty(A1) == "A1"
    assert upretty(A1) == u"A₁"

    assert pretty(f1) == "f1:A1-->A2"
    assert upretty(f1) == u"f₁:A₁——▶A₂"
    assert pretty(id_A1) == "id:A1-->A1"
    assert upretty(id_A1) == u"id:A₁——▶A₁"

    assert pretty(f2*f1) == "f2*f1:A1-->A3"
    assert upretty(f2*f1) == u"f₂∘f₁:A₁——▶A₃"

    assert pretty(K1) == "K1"
    assert upretty(K1) == u"K₁"

    # Test how diagrams are printed.
    d = Diagram()
    assert pretty(d) == "EmptySet()"
    assert upretty(d) == u"∅"

    d = Diagram({f1: "unique", f2: S.EmptySet})
    assert pretty(d) == "{f2*f1:A1-->A3: EmptySet(), id:A1-->A1: " \
        "EmptySet(), id:A2-->A2: EmptySet(), id:A3-->A3: " \
        "EmptySet(), f1:A1-->A2: {unique}, f2:A2-->A3: EmptySet()}"

    assert upretty(d) == u"{f₂∘f₁:A₁——▶A₃: ∅, id:A₁——▶A₁: ∅, " \
        u"id:A₂——▶A₂: ∅, id:A₃——▶A₃: ∅, f₁:A₁——▶A₂: {unique}, f₂:A₂——▶A₃: ∅}"

    d = Diagram({f1: "unique", f2: S.EmptySet}, {f2 * f1: "unique"})
    assert pretty(d) == "{f2*f1:A1-->A3: EmptySet(), id:A1-->A1: " \
        "EmptySet(), id:A2-->A2: EmptySet(), id:A3-->A3: " \
        "EmptySet(), f1:A1-->A2: {unique}, f2:A2-->A3: EmptySet()}" \
        " ==> {f2*f1:A1-->A3: {unique}}"
    assert upretty(d) == u"{f₂∘f₁:A₁——▶A₃: ∅, id:A₁——▶A₁: ∅, id:A₂——▶A₂: " \
        u"∅, id:A₃——▶A₃: ∅, f₁:A₁——▶A₂: {unique}, f₂:A₂——▶A₃: ∅}" \
        u" ══▶ {f₂∘f₁:A₁——▶A₃: {unique}}"

    grid = DiagramGrid(d)
    assert pretty(grid) == "A1  A2\n      \nA3    "
    assert upretty(grid) == u"A\u2081  A\u2082\n      \nA\u2083    "


def test_PrettyModules():
    R = QQ.old_poly_ring(x, y)
    F = R.free_module(2)
    M = F.submodule([x, y], [1, x**2])

    ucode_str = \
u"""\
       2\n\
ℚ[x, y] \
"""
    ascii_str = \
"""\
        2\n\
QQ[x, y] \
"""

    assert upretty(F) == ucode_str
    assert pretty(F) == ascii_str

    ucode_str = \
u"""\
╱        ⎡    2⎤╲\n\
╲[x, y], ⎣1, x ⎦╱\
"""
    ascii_str = \
"""\
              2  \n\
<[x, y], [1, x ]>\
"""

    assert upretty(M) == ucode_str
    assert pretty(M) == ascii_str

    I = R.ideal(x**2, y)

    ucode_str = \
u"""\
╱ 2   ╲\n\
╲x , y╱\
"""

    ascii_str = \
"""\
  2    \n\
<x , y>\
"""

    assert upretty(I) == ucode_str
    assert pretty(I) == ascii_str

    Q = F / M

    ucode_str = \
u"""\
            2    \n\
     ℚ[x, y]     \n\
─────────────────\n\
╱        ⎡    2⎤╲\n\
╲[x, y], ⎣1, x ⎦╱\
"""

    ascii_str = \
"""\
            2    \n\
    QQ[x, y]     \n\
-----------------\n\
              2  \n\
<[x, y], [1, x ]>\
"""

    assert upretty(Q) == ucode_str
    assert pretty(Q) == ascii_str

    ucode_str = \
u"""\
╱⎡    3⎤                                                ╲\n\
│⎢   x ⎥   ╱        ⎡    2⎤╲           ╱        ⎡    2⎤╲│\n\
│⎢1, ──⎥ + ╲[x, y], ⎣1, x ⎦╱, [2, y] + ╲[x, y], ⎣1, x ⎦╱│\n\
╲⎣   2 ⎦                                                ╱\
"""

    ascii_str = \
"""\
      3                                                  \n\
     x                   2                           2   \n\
<[1, --] + <[x, y], [1, x ]>, [2, y] + <[x, y], [1, x ]>>\n\
     2                                                   \
"""


def test_QuotientRing():
    R = QQ.old_poly_ring(x)/[x**2 + 1]

    ucode_str = \
u"""\
  ℚ[x]  \n\
────────\n\
╱ 2    ╲\n\
╲x  + 1╱\
"""

    ascii_str = \
"""\
 QQ[x]  \n\
--------\n\
  2     \n\
<x  + 1>\
"""

    assert upretty(R) == ucode_str
    assert pretty(R) == ascii_str

    ucode_str = \
u"""\
    ╱ 2    ╲\n\
1 + ╲x  + 1╱\
"""

    ascii_str = \
"""\
      2     \n\
1 + <x  + 1>\
"""

    assert upretty(R.one) == ucode_str
    assert pretty(R.one) == ascii_str


def test_Homomorphism():
    from sympy.polys.agca import homomorphism

    R = QQ.old_poly_ring(x)

    expr = homomorphism(R.free_module(1), R.free_module(1), [0])

    ucode_str = \
u"""\
          1         1\n\
[0] : ℚ[x]  ──> ℚ[x] \
"""

    ascii_str = \
"""\
           1          1\n\
[0] : QQ[x]  --> QQ[x] \
"""

    assert upretty(expr) == ucode_str
    assert pretty(expr) == ascii_str

    expr = homomorphism(R.free_module(2), R.free_module(2), [0, 0])

    ucode_str = \
u"""\
⎡0  0⎤       2         2\n\
⎢    ⎥ : ℚ[x]  ──> ℚ[x] \n\
⎣0  0⎦                  \
"""

    ascii_str = \
"""\
[0  0]        2          2\n\
[    ] : QQ[x]  --> QQ[x] \n\
[0  0]                    \
"""

    assert upretty(expr) == ucode_str
    assert pretty(expr) == ascii_str

    expr = homomorphism(R.free_module(1), R.free_module(1) / [[x]], [0])

    ucode_str = \
u"""\
                    1\n\
          1     ℚ[x] \n\
[0] : ℚ[x]  ──> ─────\n\
                <[x]>\
"""

    ascii_str = \
"""\
                      1\n\
           1     QQ[x] \n\
[0] : QQ[x]  --> ------\n\
                 <[x]> \
"""

    assert upretty(expr) == ucode_str
    assert pretty(expr) == ascii_str


def test_Tr():
    A, B = symbols('A B', commutative=False)
    t = Tr(A*B)
    assert pretty(t) == r'Tr(A*B)'
    assert upretty(t) == u'Tr(A\u22c5B)'


def test_pretty_Add():
    eq = Mul(-2, x - 2, evaluate=False) + 5
    assert pretty(eq) == '-2*(x - 2) + 5'<|MERGE_RESOLUTION|>--- conflicted
+++ resolved
@@ -7,15 +7,9 @@
     Piecewise, Pow, Product, QQ, RR, Rational, Ray, RootOf, RootSum, S,
     Segment, Shi, Si, Subs, Sum, Symbol, Tuple, Xor, ZZ, atan2, binomial,
     catalan, ceiling, conjugate, cos, euler, exp, expint, factorial,
-<<<<<<< HEAD
     factorial2, floor, gamma, groebner, hyper, log, lowergamma, meijerg,
     oo, pi, sin, sqrt, subfactorial, symbols, tan, uppergamma, lex, ilex,
-    grlex)
-=======
-    factorial2, floor, gamma, groebner, homomorphism, hyper, log,
-    lowergamma, meijerg, oo, pi, sin, sqrt, subfactorial, symbols, tan,
-    uppergamma, elliptic_k, elliptic_f, elliptic_e, elliptic_pi)
->>>>>>> 2b98edf2
+    grlex, elliptic_k, elliptic_f, elliptic_e, elliptic_pi)
 
 from sympy.printing.pretty import pretty as xpretty
 from sympy.printing.pretty import pprint
