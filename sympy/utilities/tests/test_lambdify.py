from sympy.utilities.pytest import XFAIL, raises
from sympy import (symbols, lambdify, sqrt, sin, cos, pi, atan, Rational, Real,
        Matrix, Lambda, exp, Integral, oo)
from sympy.printing.lambdarepr import LambdaPrinter
from sympy import mpmath
from sympy.utilities.lambdify import implemented_function
import math, sympy

# high precision output of sin(0.2*pi) is used to detect if precision is lost unwanted
mpmath.mp.dps = 50
sin02 = mpmath.mpf("0.19866933079506121545941262711838975037020672954020")

x,y,z = symbols('x,y,z')

#================== Test different arguments ==============
def test_no_args():
    f = lambdify([], 1)
    try:
        f(-1)
        assert False
    except TypeError:
        pass
    assert f() == 1

def test_single_arg():
    f = lambdify(x, 2*x)
    assert f(1) == 2

def test_list_args():
    f = lambdify([x,y], x+y)
    assert f(1,2) == 3

def test_str_args():
    f = lambdify('x,y,z', 'z,y,x')
    assert f(3,2,1) == (1,2,3)
    assert f(1.0,2.0,3.0) == (3.0,2.0,1.0)
    # make sure correct number of args required
    try:
        f(0)
        assert False
    except TypeError:
        pass

def test_own_namespace():
    myfunc = lambda x:1
    f = lambdify(x, sin(x), {"sin":myfunc})
    assert f(0.1) == 1
    assert f(100) == 1

def test_own_module():
    f = lambdify(x, sin(x), math)
    assert f(0)==0.0
    f = lambdify(x, sympy.ceiling(x), math)
    try:
        f(4.5)
        assert False
    except NameError:
        pass

def test_bad_args():
    try:
        # no vargs given
        f = lambdify(1)
        assert False
    except TypeError:
        pass
    try:
        # same with vector exprs
        f = lambdify([1,2])
        assert False
    except TypeError:
        pass

#================== Test different modules ================
def test_sympy_lambda():
    f = lambdify(x, sin(x), "sympy")
    assert f(x) is sin(x)
    prec = 1e-15
    assert -prec < f(Rational(1,5)).evalf() - Real(str(sin02)) < prec
    try:
        # arctan is in numpy module and should not be available
        f = lambdify(x, arctan(x), "sympy")
        assert False
    except NameError:
        pass

def test_math_lambda():
    f = lambdify(x, sin(x), "math")
    prec = 1e-15
    assert -prec < f(0.2) - sin02 < prec
    try:
        f(x) # if this succeeds, it can't be a python math function
        assert False
    except ValueError:
        pass

def test_mpmath_lambda():
    f = lambdify(x, sin(x), "mpmath")
    prec = 1e-49 # mpmath precision is around 50 decimal places
    assert -prec < f(mpmath.mpf("0.2")) - sin02 < prec
    try:
        f(x) # if this succeeds, it can't be a mpmath function
        assert False
    except TypeError:
        pass

@XFAIL
def test_number_precision():
    f = lambdify(x, sin02, "mpmath")
    prec = 1e-49 # mpmath precision is around 50 decimal places
    assert -prec < f(0) - sin02 < prec

#================== Test Translations =====================
# We can only check if all translated functions are valid. It has to be checked
# by hand if they are complete.

def test_math_transl():
    from sympy.utilities.lambdify import MATH_TRANSLATIONS
    for sym, mat in MATH_TRANSLATIONS.iteritems():
        assert sym in sympy.functions.__dict__
        assert mat in math.__dict__

def test_mpmath_transl():
    from sympy.utilities.lambdify import MPMATH_TRANSLATIONS
    for sym, mat in MPMATH_TRANSLATIONS.iteritems():
        assert sym in sympy.functions.__dict__ or sym == 'Matrix'
        assert mat in mpmath.__dict__

#================== Test some functions ===================
def test_exponentiation():
    f = lambdify(x, x**2)
    assert f(-1) == 1
    assert f(0) == 0
    assert f(1) == 1
    assert f(-2) == 4
    assert f(2) == 4
    assert f(2.5) == 6.25

def test_sqrt():
    f = lambdify(x, sqrt(x))
    assert f(0) == 0.0
    assert f(1) == 1.0
    assert f(4) == 2.0
    assert abs(f(2) - 1.414) < 0.001
    assert f(6.25) == 2.5
    try:
        f(-1)
        assert False
    except ValueError: pass

def test_trig():
    f = lambdify([x], [cos(x),sin(x)])
    d = f(pi)
    prec = 1e-11
    assert -prec < d[0]+1 < prec
    assert -prec < d[1] < prec
    d = f(3.14159)
    prec = 1e-5
    assert -prec < d[0]+1 < prec
    assert -prec < d[1] < prec

#================== Test vectors ==========================
def test_vector_simple():
    f = lambdify((x,y,z), (z,y,x))
    assert f(3,2,1) == (1,2,3)
    assert f(1.0,2.0,3.0) == (3.0,2.0,1.0)
    # make sure correct number of args required
    try:
        f(0)
        assert False
    except TypeError: pass

def test_vector_discontinuous():
    f = lambdify(x, (-1/x, 1/x))
    try:
        f(0)
        assert False
    except ZeroDivisionError: pass
    assert f(1) == (-1.0, 1.0)
    assert f(2) == (-0.5, 0.5)
    assert f(-2) == (0.5, -0.5)

def test_trig_symbolic():
    f = lambdify([x], [cos(x),sin(x)])
    d = f(pi)
    assert abs(d[0]+1) < 0.0001
    assert abs(d[1]-0) < 0.0001

def test_trig_float():
    f = lambdify([x], [cos(x),sin(x)])
    d = f(3.14159)
    assert abs(d[0]+1) < 0.0001
    assert abs(d[1]-0) < 0.0001

def test_docs():
    f = lambdify(x, x**2)
    assert f(2) == 4
    f = lambdify([x,y,z], [z,y,x])
    assert f(1, 2, 3) == [3, 2, 1]
    f = lambdify(x, sqrt(x))
    assert f(4) == 2.0
    f = lambdify((x,y), sin(x*y)**2)
    assert f(0, 5) == 0

def test_math():
    f = lambdify((x, y), sin(x), modules="math")
    assert f(0, 5) == 0

def test_sin():
    f = lambdify(x, sin(x)**2)
    assert isinstance(f(2), float)
    f = lambdify(x, sin(x)**2, modules="math")
    assert isinstance(f(2), float)

def test_matrix():
    A = Matrix([[x, x*y], [sin(z)+4, x**z]])
    sol = Matrix([[1, 2], [sin(3)+4, 1]])
    f = lambdify((x,y,z), A, modules="sympy")
    assert f(1,2,3) == sol
    f = lambdify((x,y,z), (A, [A]), modules="sympy")
    assert f(1,2,3) == (sol,[sol])

def test_integral():
    f = Lambda(x, exp(-x**2))
    l = lambdify(x, Integral(f(x), (x, -oo, oo)), modules="sympy")
    assert l(x) == Integral(exp(-x**2), (x, -oo, oo))

#########Test Symbolic###########
def test_sym_single_arg():
    f = lambdify(x, x * y)
    assert f(z) == z * y

def test_sym_list_args():
    f = lambdify([x,y], x + y + z)
    assert f(1,2) == 3 + z

def test_sym_integral():
    f = Lambda(x, exp(-x**2))
    l = lambdify(x, Integral(f(x), (x, -oo, oo)), modules="sympy")
    assert l(y).doit() == sqrt(pi)

def test_namespace_order():
    # lambdify had a bug, such that module dictionaries or cached module
    # dictionaries would pull earlier namespaces into themselves.
    # Because the module dictionaries form the namespace of the
    # generated lambda, this meant that the behavior of a previously
    # generated lambda function could change as a result of later calls
    # to lambdify.
    n1 = {'f': lambda x:'first f'}
    n2 = {'f': lambda x:'second f',
          'g': lambda x:'function g'}
    f = sympy.Function('f')
    g = sympy.Function('g')
    if1 = lambdify(x, f(x), modules=(n1, "sympy"))
    assert if1(1) == 'first f'
    if2 = lambdify(x, g(x), modules=(n2, "sympy"))
    # previously gave 'second f'
    assert if1(1) == 'first f'

<<<<<<< HEAD
#================== Test special printers ==========================
def test_special_printers():
    class IntervalPrinter(LambdaPrinter):
        """Use ``lambda`` printer but print numbers as ``mpi`` intervals. """

        def _print_Integer(self, expr):
            return "mpi('%s')" % super(IntervalPrinter, self)._print_Integer(expr)

        def _print_Rational(self, expr):
            return "mpi('%s')" % super(IntervalPrinter, self)._print_Rational(expr)

    def intervalrepr(expr):
        return IntervalPrinter().doprint(expr)

    expr = sympy.sqrt(sympy.sqrt(2) + sympy.sqrt(3)) + sympy.S(1)/2

    func0 = lambdify((), expr, modules="mpmath", printer=intervalrepr)
    func1 = lambdify((), expr, modules="mpmath", printer=IntervalPrinter)
    func2 = lambdify((), expr, modules="mpmath", printer=IntervalPrinter())

    mpi = type(mpmath.mpi(1, 2))

    assert isinstance(func0(), mpi)
    assert isinstance(func1(), mpi)
    assert isinstance(func2(), mpi)
=======
def test_imps():
    # Here we check if the default returned functions are anonymous - in
    # the sense that we can have more than one function with the same name
    f = implemented_function('f', lambda x: 2*x)
    g = implemented_function('f', lambda x: math.sqrt(x))
    l1 = lambdify(x, f(x))
    l2 = lambdify(x, g(x))
    assert str(f(x)) == str(g(x))
    assert l1(3) == 6
    assert l2(3) == math.sqrt(3)
    # check that we can pass in a Function as input
    func = sympy.Function('myfunc')
    assert not hasattr(func, '_imp_')
    my_f = implemented_function(func, lambda x: 2*x)
    assert hasattr(func, '_imp_')
    # Error for functions with same name and different implementation
    f2 = implemented_function("f", lambda x : x+101)
    raises(ValueError, 'lambdify(x, f(f2(x)))')

def test_lambdify_imps():
    # Test lambdify with implemented functions
    # first test basic (sympy) lambdify
    f = sympy.cos
    assert lambdify(x, f(x))(0) == 1
    assert lambdify(x, 1 + f(x))(0) == 2
    assert lambdify((x, y), y + f(x))(0, 1) == 2
    # make an implemented function and test
    f = implemented_function("f", lambda x : x+100)
    assert lambdify(x, f(x))(0) == 100
    assert lambdify(x, 1 + f(x))(0) == 101
    assert lambdify((x, y), y + f(x))(0, 1) == 101
    # Can also handle tuples, lists, dicts as expressions
    lam = lambdify(x, (f(x), x))
    assert lam(3) == (103, 3)
    lam = lambdify(x, [f(x), x])
    assert lam(3) == [103, 3]
    lam = lambdify(x, [f(x), (f(x), x)])
    assert lam(3) == [103, (103, 3)]
    lam = lambdify(x, {f(x): x})
    assert lam(3) == {103: 3}
    lam = lambdify(x, {f(x): x})
    assert lam(3) == {103: 3}
    lam = lambdify(x, {x: f(x)})
    assert lam(3) == {3: 103}
    # Check that imp preferred to other namespaces by default
    d = {'f': lambda x : x + 99}
    lam = lambdify(x, f(x), d)
    assert lam(3) == 103
    # Unless flag passed
    lam = lambdify(x, f(x), d, use_imps=False)
    assert lam(3) == 102
>>>>>>> 2a366eaf
<|MERGE_RESOLUTION|>--- conflicted
+++ resolved
@@ -257,7 +257,6 @@
     # previously gave 'second f'
     assert if1(1) == 'first f'
 
-<<<<<<< HEAD
 #================== Test special printers ==========================
 def test_special_printers():
     class IntervalPrinter(LambdaPrinter):
@@ -283,7 +282,8 @@
     assert isinstance(func0(), mpi)
     assert isinstance(func1(), mpi)
     assert isinstance(func2(), mpi)
-=======
+
+
 def test_imps():
     # Here we check if the default returned functions are anonymous - in
     # the sense that we can have more than one function with the same name
@@ -334,5 +334,4 @@
     assert lam(3) == 103
     # Unless flag passed
     lam = lambdify(x, f(x), d, use_imps=False)
-    assert lam(3) == 102
->>>>>>> 2a366eaf
+    assert lam(3) == 102