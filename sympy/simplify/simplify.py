from collections import defaultdict

from sympy import SYMPY_DEBUG

from sympy.core import (Basic, S, C, Add, Mul, Pow, Rational, Integer,
    Derivative, Wild, Symbol, sympify, expand, expand_mul, expand_func,
<<<<<<< HEAD
    Function, Equality, Dummy, Atom, count_ops, Expr, factor_terms,
    expand_multinomial, FunctionClass)
=======
    Function, Equality, Dummy, Atom, Expr, factor_terms,
    expand_multinomial, expand_power_base, symbols)
>>>>>>> 66ad21de

from sympy.core.compatibility import iterable, reduce, default_sort_key
from sympy.core.numbers import Float
from sympy.core.function import expand_log, count_ops
from sympy.core.mul import _keep_coeff, prod
from sympy.core.rules import Transform

from sympy.functions import gamma, exp, sqrt, log, root, exp_polar
from sympy.utilities.iterables import flatten, has_variety

from sympy.simplify.cse_main import cse
from sympy.simplify.cse_opts import sub_pre, sub_post
from sympy.simplify.sqrtdenest import sqrtdenest

from sympy.polys import (Poly, together, reduced, cancel, factor,
    ComputationFailed, lcm, gcd)

import sympy.mpmath as mpmath


def _mexpand(expr):
    return expand_mul(expand_multinomial(expr))


def fraction(expr, exact=False):
    """Returns a pair with expression's numerator and denominator.
       If the given expression is not a fraction then this function
       will return the tuple (expr, 1).

       This function will not make any attempt to simplify nested
       fractions or to do any term rewriting at all.

       If only one of the numerator/denominator pair is needed then
       use numer(expr) or denom(expr) functions respectively.

       >>> from sympy import fraction, Rational, Symbol
       >>> from sympy.abc import x, y

       >>> fraction(x/y)
       (x, y)
       >>> fraction(x)
       (x, 1)

       >>> fraction(1/y**2)
       (1, y**2)

       >>> fraction(x*y/2)
       (x*y, 2)
       >>> fraction(Rational(1, 2))
       (1, 2)

       This function will also work fine with assumptions:

       >>> k = Symbol('k', negative=True)
       >>> fraction(x * y**k)
       (x, y**(-k))

       If we know nothing about sign of some exponent and 'exact'
       flag is unset, then structure this exponent's structure will
       be analyzed and pretty fraction will be returned:

       >>> from sympy import exp
       >>> fraction(2*x**(-y))
       (2, x**y)

       >>> fraction(exp(-x))
       (1, exp(x))

       >>> fraction(exp(-x), exact=True)
       (exp(-x), 1)

    """
    expr = sympify(expr)

    numer, denom = [], []

    for term in Mul.make_args(expr):
        if term.is_commutative and (term.is_Pow or term.func is exp):
            b, ex = term.as_base_exp()
            if ex.is_negative:
                if ex is S.NegativeOne:
                    denom.append(b)
                else:
                    denom.append(Pow(b, -ex))
            elif ex.is_positive:
                numer.append(term)
            elif not exact and ex.is_Mul:
                n, d = term.as_numer_denom()
                numer.append(n)
                denom.append(d)
            else:
                numer.append(term)
        elif term.is_Rational:
            n, d = term.as_numer_denom()
            numer.append(n)
            denom.append(d)
        else:
            numer.append(term)

    return Mul(*numer), Mul(*denom)


def numer(expr):
    return fraction(expr)[0]


def denom(expr):
    return fraction(expr)[1]


def fraction_expand(expr, **hints):
    return expr.expand(frac=True, **hints)


def numer_expand(expr, **hints):
    a, b = fraction(expr)
    return a.expand(numer=True, **hints) / b


def denom_expand(expr, **hints):
    a, b = fraction(expr)
    return a / b.expand(denom=True, **hints)

expand_numer = numer_expand
expand_denom = denom_expand
expand_fraction = fraction_expand


def separate(expr, deep=False, force=False):
    """
    Deprecated wrapper around ``expand_power_base()``.  Use that function instead.
    """
    from sympy.utilities.exceptions import SymPyDeprecationWarning
    SymPyDeprecationWarning(
        feature="separate()", useinstead="expand_power_base()", issue=3383,
        deprecated_since_version="0.7.2", value="Note: in separate() deep "
        "defaults to False, whereas in expand_power_base(), deep defaults to True.",
    ).warn()
    return expand_power_base(sympify(expr), deep=deep, force=force)


def collect(expr, syms, func=None, evaluate=True, exact=False, distribute_order_term=True):
    """
    Collect additive terms of an expression.

    This function collects additive terms of an expression with respect
    to a list of expression up to powers with rational exponents. By the
    term symbol here are meant arbitrary expressions, which can contain
    powers, products, sums etc. In other words symbol is a pattern which
    will be searched for in the expression's terms.

    The input expression is not expanded by :func:`collect`, so user is
    expected to provide an expression is an appropriate form. This makes
    :func:`collect` more predictable as there is no magic happening behind the
    scenes. However, it is important to note, that powers of products are
    converted to products of powers using the :func:`expand_power_base`
    function.

    There are two possible types of output. First, if ``evaluate`` flag is
    set, this function will return an expression with collected terms or
    else it will return a dictionary with expressions up to rational powers
    as keys and collected coefficients as values.

    Examples
    ========

    >>> from sympy import S, collect, expand, factor, Wild
    >>> from sympy.abc import a, b, c, x, y, z

    This function can collect symbolic coefficients in polynomials or
    rational expressions. It will manage to find all integer or rational
    powers of collection variable::

        >>> collect(a*x**2 + b*x**2 + a*x - b*x + c, x)
        c + x**2*(a + b) + x*(a - b)

    The same result can be achieved in dictionary form::

        >>> d = collect(a*x**2 + b*x**2 + a*x - b*x + c, x, evaluate=False)
        >>> d[x**2]
        a + b
        >>> d[x]
        a - b
        >>> d[S.One]
        c

    You can also work with multivariate polynomials. However, remember that
    this function is greedy so it will care only about a single symbol at time,
    in specification order::

        >>> collect(x**2 + y*x**2 + x*y + y + a*y, [x, y])
        x**2*(y + 1) + x*y + y*(a + 1)

    Also more complicated expressions can be used as patterns::

        >>> from sympy import sin, log
        >>> collect(a*sin(2*x) + b*sin(2*x), sin(2*x))
        (a + b)*sin(2*x)

        >>> collect(a*x*log(x) + b*(x*log(x)), x*log(x))
        x*(a + b)*log(x)

    You can use wildcards in the pattern::

        >>> w = Wild('w1')
        >>> collect(a*x**y - b*x**y, w**y)
        x**y*(a - b)

    It is also possible to work with symbolic powers, although it has more
    complicated behavior, because in this case power's base and symbolic part
    of the exponent are treated as a single symbol::

        >>> collect(a*x**c + b*x**c, x)
        a*x**c + b*x**c
        >>> collect(a*x**c + b*x**c, x**c)
        x**c*(a + b)

    However if you incorporate rationals to the exponents, then you will get
    well known behavior::

        >>> collect(a*x**(2*c) + b*x**(2*c), x**c)
        x**(2*c)*(a + b)

    Note also that all previously stated facts about :func:`collect` function
    apply to the exponential function, so you can get::

        >>> from sympy import exp
        >>> collect(a*exp(2*x) + b*exp(2*x), exp(x))
        (a + b)*exp(2*x)

    If you are interested only in collecting specific powers of some symbols
    then set ``exact`` flag in arguments::

        >>> collect(a*x**7 + b*x**7, x, exact=True)
        a*x**7 + b*x**7
        >>> collect(a*x**7 + b*x**7, x**7, exact=True)
        x**7*(a + b)

    You can also apply this function to differential equations, where derivatives
    of arbitrary order can be collected. Note that if you collect with respect
    to a function or a derivative of a function, all derivatives of that function
    will also be collected. Use ``exact=True`` to prevent this from happening::

        >>> from sympy import Derivative as D, collect, Function
        >>> f = Function('f') (x)

        >>> collect(a*D(f,x) + b*D(f,x), D(f,x))
        (a + b)*Derivative(f(x), x)

        >>> collect(a*D(D(f,x),x) + b*D(D(f,x),x), f)
        (a + b)*Derivative(f(x), x, x)

        >>> collect(a*D(D(f,x),x) + b*D(D(f,x),x), D(f,x), exact=True)
        a*Derivative(f(x), x, x) + b*Derivative(f(x), x, x)

        >>> collect(a*D(f,x) + b*D(f,x) + a*f + b*f, f)
        (a + b)*f(x) + (a + b)*Derivative(f(x), x)

    Or you can even match both derivative order and exponent at the same time::

        >>> collect(a*D(D(f,x),x)**2 + b*D(D(f,x),x)**2, D(f,x))
        (a + b)*Derivative(f(x), x, x)**2

    Finally, you can apply a function to each of the collected coefficients.
    For example you can factorize symbolic coefficients of polynomial::

        >>> f = expand((x + a + 1)**3)

        >>> collect(f, x, factor)
        x**3 + 3*x**2*(a + 1) + 3*x*(a + 1)**2 + (a + 1)**3

    .. note:: Arguments are expected to be in expanded form, so you might have
              to call :func:`expand` prior to calling this function.

    """
    def make_expression(terms):
        product = []

        for term, rat, sym, deriv in terms:
            if deriv is not None:
                var, order = deriv

                while order > 0:
                    term, order = Derivative(term, var), order - 1

            if sym is None:
                if rat is S.One:
                    product.append(term)
                else:
                    product.append(Pow(term, rat))
            else:
                product.append(Pow(term, rat*sym))

        return Mul(*product)

    def parse_derivative(deriv):
        # scan derivatives tower in the input expression and return
        # underlying function and maximal differentiation order
        expr, sym, order = deriv.expr, deriv.variables[0], 1

        for s in deriv.variables[1:]:
            if s == sym:
                order += 1
            else:
                raise NotImplementedError(
                    'Improve MV Derivative support in collect')

        while isinstance(expr, Derivative):
            s0 = expr.variables[0]

            for s in expr.variables:
                if s != s0:
                    raise NotImplementedError(
                        'Improve MV Derivative support in collect')

            if s0 == sym:
                expr, order = expr.expr, order + len(expr.variables)
            else:
                break

        return expr, (sym, Rational(order))

    def parse_term(expr):
        """Parses expression expr and outputs tuple (sexpr, rat_expo,
        sym_expo, deriv)
        where:
         - sexpr is the base expression
         - rat_expo is the rational exponent that sexpr is raised to
         - sym_expo is the symbolic exponent that sexpr is raised to
         - deriv contains the derivatives the the expression

         for example, the output of x would be (x, 1, None, None)
         the output of 2**x would be (2, 1, x, None)
        """
        rat_expo, sym_expo = S.One, None
        sexpr, deriv = expr, None

        if expr.is_Pow:
            if isinstance(expr.base, Derivative):
                sexpr, deriv = parse_derivative(expr.base)
            else:
                sexpr = expr.base

            if expr.exp.is_Number:
                rat_expo = expr.exp
            else:
                coeff, tail = expr.exp.as_coeff_Mul()

                if coeff.is_Number:
                    rat_expo, sym_expo = coeff, tail
                else:
                    sym_expo = expr.exp
        elif expr.func is C.exp:
            arg = expr.args[0]
            if arg.is_Rational:
                sexpr, rat_expo = S.Exp1, arg
            elif arg.is_Mul:
                coeff, tail = arg.as_coeff_Mul(rational=True)
                sexpr, rat_expo = C.exp(tail), coeff
        elif isinstance(expr, Derivative):
            sexpr, deriv = parse_derivative(expr)

        return sexpr, rat_expo, sym_expo, deriv

    def parse_expression(terms, pattern):
        """Parse terms searching for a pattern.
        terms is a list of tuples as returned by parse_terms;
        pattern is an expression treated as a product of factors
        """
        pattern = Mul.make_args(pattern)

        if len(terms) < len(pattern):
            # pattern is longer than matched product
            # so no chance for positive parsing result
            return None
        else:
            pattern = [parse_term(elem) for elem in pattern]

            terms = terms[:]  # need a copy
            elems, common_expo, has_deriv = [], None, False

            for elem, e_rat, e_sym, e_ord in pattern:

                if elem.is_Number and e_rat == 1 and e_sym is None:
                    # a constant is a match for everything
                    continue

                for j in range(len(terms)):
                    if terms[j] is None:
                        continue

                    term, t_rat, t_sym, t_ord = terms[j]

                    # keeping track of whether one of the terms had
                    # a derivative or not as this will require rebuilding
                    # the expression later
                    if t_ord is not None:
                        has_deriv = True

                    if (term.match(elem) is not None and
                            (t_sym == e_sym or t_sym is not None and
                            e_sym is not None and
                            t_sym.match(e_sym) is not None)):
                        if exact is False:
                            # we don't have to be exact so find common exponent
                            # for both expression's term and pattern's element
                            expo = t_rat / e_rat

                            if common_expo is None:
                                # first time
                                common_expo = expo
                            else:
                                # common exponent was negotiated before so
                                # there is no chance for a pattern match unless
                                # common and current exponents are equal
                                if common_expo != expo:
                                    common_expo = 1
                        else:
                            # we ought to be exact so all fields of
                            # interest must match in every details
                            if e_rat != t_rat or e_ord != t_ord:
                                continue

                        # found common term so remove it from the expression
                        # and try to match next element in the pattern
                        elems.append(terms[j])
                        terms[j] = None

                        break

                else:
                    # pattern element not found
                    return None

            return filter(None, terms), elems, common_expo, has_deriv

    if evaluate:
        if expr.is_Mul:
            return Mul(*[ collect(term, syms, func, True, exact, distribute_order_term) for term in expr.args ])
        elif expr.is_Pow:
            b = collect(
                expr.base, syms, func, True, exact, distribute_order_term)
            return Pow(b, expr.exp)

    if iterable(syms):
        syms = [expand_power_base(i, deep=False) for i in syms]
    else:
        syms = [ expand_power_base(syms, deep=False) ]

    expr = sympify(expr)
    order_term = None

    if distribute_order_term:
        order_term = expr.getO()

        if order_term is not None:
            if order_term.has(*syms):
                order_term = None
            else:
                expr = expr.removeO()

    summa = [expand_power_base(i, deep=False) for i in Add.make_args(expr)]

    collected, disliked = defaultdict(list), S.Zero
    for product in summa:
        terms = [parse_term(i) for i in Mul.make_args(product)]

        for symbol in syms:
            if SYMPY_DEBUG:
                print "DEBUG: parsing of expression %s with symbol %s " % (
                    str(terms), str(symbol))

            result = parse_expression(terms, symbol)

            if SYMPY_DEBUG:
                print "DEBUG: returned %s" % str(result)

            if result is not None:
                terms, elems, common_expo, has_deriv = result

                # when there was derivative in current pattern we
                # will need to rebuild its expression from scratch
                if not has_deriv:
                    index = 1
                    for elem in elems:
                        e = elem[1]
                        if elem[2] is not None:
                            e *= elem[2]
                        index *= Pow(elem[0], e)
                else:
                    index = make_expression(elems)
                terms = expand_power_base(make_expression(terms), deep=False)
                index = expand_power_base(index, deep=False)
                collected[index].append(terms)
                break
        else:
            # none of the patterns matched
            disliked += product
    # add terms now for each key
    collected = dict([(k, Add(*v)) for k, v in collected.iteritems()])

    if disliked is not S.Zero:
        collected[S.One] = disliked

    if order_term is not None:
        for key, val in collected.iteritems():
            collected[key] = val + order_term

    if func is not None:
        collected = dict(
            [ (key, func(val)) for key, val in collected.iteritems() ])

    if evaluate:
        return Add(*[key*val for key, val in collected.iteritems()])
    else:
        return collected


def rcollect(expr, *vars):
    """
    Recursively collect sums in an expression.

    Examples
    ========

    >>> from sympy.simplify import rcollect
    >>> from sympy.abc import x, y

    >>> expr = (x**2*y + x*y + x + y)/(x + y)

    >>> rcollect(expr, y)
    (x + y*(x**2 + x + 1))/(x + y)

    """
    if expr.is_Atom or not expr.has(*vars):
        return expr
    else:
        expr = expr.__class__(*[ rcollect(arg, *vars) for arg in expr.args ])

        if expr.is_Add:
            return collect(expr, vars)
        else:
            return expr


def separatevars(expr, symbols=[], dict=False, force=False):
    """
    Separates variables in an expression, if possible.  By
    default, it separates with respect to all symbols in an
    expression and collects constant coefficients that are
    independent of symbols.

    If dict=True then the separated terms will be returned
    in a dictionary keyed to their corresponding symbols.
    By default, all symbols in the expression will appear as
    keys; if symbols are provided, then all those symbols will
    be used as keys, and any terms in the expression containing
    other symbols or non-symbols will be returned keyed to the
    string 'coeff'. (Passing None for symbols will return the
    expression in a dictionary keyed to 'coeff'.)

    If force=True, then bases of powers will be separated regardless
    of assumptions on the symbols involved.

    Notes
    =====
    The order of the factors is determined by Mul, so that the
    separated expressions may not necessarily be grouped together.

    Although factoring is necessary to separate variables in some
    expressions, it is not necessary in all cases, so one should not
    count on the returned factors being factored.

    Examples
    ========

    >>> from sympy.abc import x, y, z, alpha
    >>> from sympy import separatevars, sin
    >>> separatevars((x*y)**y)
    (x*y)**y
    >>> separatevars((x*y)**y, force=True)
    x**y*y**y

    >>> e = 2*x**2*z*sin(y)+2*z*x**2
    >>> separatevars(e)
    2*x**2*z*(sin(y) + 1)
    >>> separatevars(e, symbols=(x, y), dict=True)
    {'coeff': 2*z, x: x**2, y: sin(y) + 1}
    >>> separatevars(e, [x, y, alpha], dict=True)
    {'coeff': 2*z, alpha: 1, x: x**2, y: sin(y) + 1}

    If the expression is not really separable, or is only partially
    separable, separatevars will do the best it can to separate it
    by using factoring.

    >>> separatevars(x + x*y - 3*x**2)
    -x*(3*x - y - 1)

    If the expression is not separable then expr is returned unchanged
    or (if dict=True) then None is returned.

    >>> eq = 2*x + y*sin(x)
    >>> separatevars(eq) == eq
    True
    >>> separatevars(2*x + y*sin(x), symbols=(x, y), dict=True) == None
    True

    """
    expr = sympify(expr)
    if dict:
        return _separatevars_dict(_separatevars(expr, force), symbols)
    else:
        return _separatevars(expr, force)


def _separatevars(expr, force):
    if len(expr.free_symbols) == 1:
        return expr
    # don't destroy a Mul since much of the work may already be done
    if expr.is_Mul:
        args = list(expr.args)
        changed = False
        for i, a in enumerate(args):
            args[i] = separatevars(a, force)
            changed = changed or args[i] != a
        if changed:
            expr = Mul(*args)
        return expr

    # get a Pow ready for expansion
    if expr.is_Pow:
        expr = Pow(separatevars(expr.base, force=force), expr.exp)

    # First try other expansion methods
    expr = expr.expand(mul=False, multinomial=False, force=force)

    _expr = expr
    if expr.is_commutative:  # factor fails for nc
        _expr, reps = posify(expr) if force else (expr, {})
        expr = factor(_expr).subs(reps)

    if not expr.is_Add:
        return expr

    # Find any common coefficients to pull out
    args = list(expr.args)
    commonc = args[0].args_cnc(cset=True, warn=False)[0]
    for i in args[1:]:
        commonc &= i.args_cnc(cset=True, warn=False)[0]
    commonc = Mul(*commonc)
    commonc = commonc.as_coeff_Mul()[1]  # ignore constants
    commonc_set = commonc.args_cnc(cset=True, warn=False)[0]

    # remove them
    for i, a in enumerate(args):
        c, nc = a.args_cnc(cset=True, warn=False)
        c = c - commonc_set
        args[i] = Mul(*c)*Mul(*nc)
    nonsepar = Add(*args)

    if len(nonsepar.free_symbols) > 1:
        _expr = nonsepar
        _expr, reps = posify(_expr) if force else (_expr, {})
        _expr = (factor(_expr)).subs(reps)

        if not _expr.is_Add:
            nonsepar = _expr

    return commonc*nonsepar


def _separatevars_dict(expr, symbols):
    if symbols:
        assert all((t.is_Atom for t in symbols)), "symbols must be Atoms."
        symbols = list(symbols)
    elif symbols is None:
        return {'coeff': expr}
    else:
        symbols = list(expr.free_symbols)
        if not symbols:
            return None

    ret = dict(((i, []) for i in symbols + ['coeff']))

    for i in Mul.make_args(expr):
        expsym = i.free_symbols
        intersection = set(symbols).intersection(expsym)
        if len(intersection) > 1:
            return None
        if len(intersection) == 0:
            # There are no symbols, so it is part of the coefficient
            ret['coeff'].append(i)
        else:
            ret[intersection.pop()].append(i)

    # rebuild
    for k, v in ret.items():
        ret[k] = Mul(*v)

    return ret


def ratsimp(expr):
    """
    Put an expression over a common denominator, cancel and reduce.

    Examples
    ========

    >>> from sympy import ratsimp
    >>> from sympy.abc import x, y
    >>> ratsimp(1/x + 1/y)
    (x + y)/(x*y)
    """

    f, g = cancel(expr).as_numer_denom()
    try:
        Q, r = reduced(f, [g], field=True, expand=False)
    except ComputationFailed:
        return f/g

    return Add(*Q) + cancel(r/g)


def ratsimpmodprime(expr, G, *gens, **args):
    """
    Simplifies a rational expression ``expr`` modulo the prime ideal
    generated by ``G``.  ``G`` should be a Groebner basis of the
    ideal.

    >>> from sympy.simplify.simplify import ratsimpmodprime
    >>> from sympy.abc import x, y
    >>> ratsimpmodprime((x + y**5 + y)/(x - y), [x*y**5 - x - y], x, y, order='lex')
    (x**2 + x*y + x + y)/(x**2 - x*y)

    If ``polynomial`` is False, the algorithm computes a rational simplification
    which minimizes the sum of the total degrees of the numerator and the
    denominator.

    If ``polynomial`` is True, this function just brings numerator and
    denominator into a canonical form. This is much faster, but has
    potentially worse results.

    References
    ==========

    M. Monagan, R. Pearce, Rational Simplification Modulo a Polynomial
    Ideal,
    http://citeseer.ist.psu.edu/viewdoc/summary?doi=10.1.1.163.6984
    (specifically, the second algorithm)
    """
    from sympy.polys import parallel_poly_from_expr
    from sympy.polys.polyerrors import PolificationFailed, DomainError
    from sympy import solve, Monomial
    from sympy.polys.monomialtools import monomial_div
    from sympy.core.compatibility import combinations_with_replacement
    from sympy.utilities.misc import debug

    quick = args.pop('quick', True)
    polynomial = args.pop('polynomial', False)
    debug('ratsimpmodprime', expr)

    # usual preparation of polynomials:

    num, denom = cancel(expr).as_numer_denom()

    try:
        polys, opt = parallel_poly_from_expr([num, denom] + G, *gens, **args)
    except PolificationFailed, exc:
        return expr

    domain = opt.domain

    if domain.has_assoc_Field:
        opt.domain = domain.get_field()
    else:
        raise DomainError(
            "can't compute rational simplification over %s" % domain)

    # compute only once
    leading_monomials = [g.LM(opt.order) for g in polys[2:]]
    tested = set()

    def staircase(n):
        """
        Compute all monomials with degree less than ``n`` that are
        not divisible by any element of ``leading_monomials``.
        """
        if n == 0:
            return [1]
        S = []
        for mi in combinations_with_replacement(xrange(len(opt.gens)), n):
            m = [0]*len(opt.gens)
            for i in mi:
                m[i] += 1
            if all([monomial_div(m, lmg) is None for lmg in leading_monomials]):
                S.append(m)

        return [Monomial(s).as_expr(*opt.gens) for s in S] + staircase(n - 1)

    def _ratsimpmodprime(a, b, allsol, N=0, D=0):
        """
        Computes a rational simplification of ``a/b`` which minimizes
        the sum of the total degrees of the numerator and the denominator.

        The algorithm proceeds by looking at ``a * d - b * c`` modulo
        the ideal generated by ``G`` for some ``c`` and ``d`` with degree
        less than ``a`` and ``b`` respectively.
        The coefficients of ``c`` and ``d`` are indeterminates and thus
        the coefficients of the normalform of ``a * d - b * c`` are
        linear polynomials in these indeterminates.
        If these linear polynomials, considered as system of
        equations, have a nontrivial solution, then `\frac{a}{b}
        \equiv \frac{c}{d}` modulo the ideal generated by ``G``. So,
        by construction, the degree of ``c`` and ``d`` is less than
        the degree of ``a`` and ``b``, so a simpler representation
        has been found.
        After a simpler representation has been found, the algorithm
        tries to reduce the degree of the numerator and denominator
        and returns the result afterwards.

        As an extension, if quick=False, we look at all possible degrees such
        that the total degree is less than *or equal to* the best current
        solution. We retain a list of all solutions of minimal degree, and try
        to find the best one at the end.
        """
        c, d = a, b
        steps = 0

        maxdeg = a.total_degree() + b.total_degree()
        if quick:
            bound = maxdeg - 1
        else:
            bound = maxdeg
        while N + D <= bound:
            if (N, D) in tested:
                break
            tested.add((N, D))

            M1 = staircase(N)
            M2 = staircase(D)
            debug('%s / %s: %s, %s' % (N, D, M1, M2))

            Cs = symbols("c:%d" % len(M1), cls=Dummy)
            Ds = symbols("d:%d" % len(M2), cls=Dummy)
            ng = Cs + Ds

<<<<<<< HEAD
            c_hat = Poly(sum([Cs[i] * M1[i] for i in xrange(len(M1))]), opt.gens + ng)
            d_hat = Poly(sum([Ds[i] * M2[i] for i in xrange(len(M2))]), opt.gens + ng)

            r = reduced(a * d_hat - b * c_hat, G, opt.gens + ng, order=opt.order, polys=True)[1]

            S = Poly(r, gens=opt.gens).coeffs()
            sol = solve(S, Cs + Ds, minimal=True, quick=True)
=======
            c_hat = Poly(
                sum([Cs[i] * M1[i] for i in xrange(len(M1))]), opt.gens)
            d_hat = Poly(
                sum([Ds[i] * M2[i] for i in xrange(len(M2))]), opt.gens)

            r = reduced(a * d_hat - b * c_hat, G, opt.gens,
                        order=opt.order, polys=True)[1]

            S = r.coeffs()
            sol = solve(S, Cs + Ds)

            # If nontrivial solutions exist, solve will give them
            # parametrized, i.e. the values of some keys will be
            # exprs. Set these to any value different from 0 to obtain
            # one nontrivial solution:
            for key in sol.keys():
                sol[key] = sol[key].subs(dict(zip(Cs + Ds,
                                         [1] * (len(Cs) + len(Ds)))))
>>>>>>> 66ad21de

            if sol and not all([s == 0 for s in sol.itervalues()]):
                c = c_hat.subs(sol)
                d = d_hat.subs(sol)

                # The "free" variables occuring before as parameters
                # might still be in the substituted c, d, so set them
                # to the value chosen before:
                c = c.subs(dict(zip(Cs + Ds, [1] * (len(Cs) + len(Ds)))))
                d = d.subs(dict(zip(Cs + Ds, [1] * (len(Cs) + len(Ds)))))

                c = Poly(c, opt.gens)
                d = Poly(d, opt.gens)
                if d == 0:
                    raise ValueError('Ideal not prime?')

                allsol.append((c_hat, d_hat, S, Cs + Ds))
                if N + D != maxdeg:
                    allsol = [allsol[-1]]

                break

            steps += 1
            N += 1
            D += 1

        if steps > 0:
            c, d, allsol = _ratsimpmodprime(c, d, allsol, N, D - steps)
            c, d, allsol = _ratsimpmodprime(c, d, allsol, N - steps, D)

        return c, d, allsol

    # preprocessing. this improves performance a bit when deg(num)
    # and deg(denom) are large:
    num = reduced(num, G, opt.gens, order=opt.order)[1]
    denom = reduced(denom, G, opt.gens, order=opt.order)[1]

    if polynomial:
        return (num/denom).cancel()

    c, d, allsol = _ratsimpmodprime(Poly(num, opt.gens), Poly(denom, opt.gens), [])
    if not quick and allsol:
        debug('Looking for best minimal solution. Got: %s' % len(allsol))
        newsol = []
        for c_hat, d_hat, S, ng in allsol:
            sol = solve(S, ng, minimal=True, quick=False)
            newsol.append((c_hat.subs(sol), d_hat.subs(sol)))
        c, d = min(newsol, key=lambda x: len(x[0].terms()) + len(x[1].terms()))

    if not domain.has_Field:
        cn, c = c.clear_denoms(convert=True)
        dn, d = d.clear_denoms(convert=True)
    r = Rational(cn, dn)

    return (c*r.q)/(d*r.p)

def trigsimp_groebner(expr, hints=[], quick=False, order="grlex",
                      polynomial=False):
    """
    Simplify trigonometric expressions using a groebner basis algorithm.

    This routine takes a fraction involving trigonometric or hyperbolic
    expressions, and tries to simplify it. The primary metric is the
    total degree. Some attempts are made to choose the simplest possible
    expression of the minimal degree, but this is non-rigorous, and also
    very slow (see the ``quick=True`` option).

    If ``polynomial`` is set to True, instead of simplifying numerator and
    denominator together, this function just brings numerator and denominator
    into a canonical form. This is much faster, but has potentially worse
    results. However, if the input is a polynomial, then the result is
    guaranteed to be an equivalent polynomial of minimal degree.

    The most important option is hints. Its entries can be any of the
    following:

    - a natural number
    - a function
    - an iterable of the form (func, var1, var2, ...)
    - anything else, interpreted as a generator

    A number is used to indicate that the search space should be increased.
    A function is used to indicate that said function is likely to occur in a
    simplified expression.
    An iterable is used indicate that func(var1 + var2 + ...) is likely to
    occur in a simplified .
    An additional generator also indicates that it is likely to occur.
    (See examples below).

    This routine carries out various computationally intensive algorithms.
    The option ``quick=True`` can be used to suppress one particularly slow
    step (at the expense of potentially more complicated results, but never at
    the expense of increased total degree).

    Examples
    ========

    >>> from sympy.abc import x, y
    >>> from sympy import sin, tan, cos, sinh, cosh, tanh
    >>> from sympy.simplify.simplify import trigsimp_groebner

    Suppose you want to simplify ``sin(x)*cos(x)``. Naively, nothing happens:

    >>> ex = sin(x)*cos(x)
    >>> trigsimp_groebner(ex)
    sin(x)*cos(x)

    This is because ``trigsimp_groebner`` only looks for a simplification
    involving just ``sin(x)`` and ``cos(x)``. You can tell it to also try
    ``2*x`` by passing ``hints=[2]``:

    >>> trigsimp_groebner(ex, hints=[2])
    sin(2*x)/2
    >>> trigsimp_groebner(sin(x)**2 - cos(x)**2, hints=[2])
    -cos(2*x)

    Increasing the search space this way can quickly become expensive. A much
    faster way is to give a specific expression that is likely to occur:

    >>> trigsimp_groebner(ex, hints=[sin(2*x)])
    sin(2*x)/2

    Hyperbolic expressions are similarly supported:

    >>> trigsimp_groebner(sinh(2*x)/sinh(x))
    2*cosh(x)

    Note how no hints had to be passed, since the expression already involved
    ``2*x``.

    The tangent function is also supported. You can either pass ``tan`` in the
    hints, to indicate that than should be tried whenever cosine or sine are,
    or you can pass a specific generator:

    >>> trigsimp_groebner(sin(x)/cos(x), hints=[tan])
    tan(x)
    >>> trigsimp_groebner(sinh(x)/cosh(x), hints=[tanh(x)])
    tanh(x)

    Finally, you can use the iterable form to suggest that angle sum formae
    should be tried:

    >>> ex = (tan(x) + tan(y))/(1 - tan(x)*tan(y))
    >>> trigsimp_groebner(ex, hints=[(tan, x, y)])
    tan(x + y)
    """
    # TODO
    #  - preprocess by replacing everything by funcs we can handle
    # - optionally use cot instead of tan
    # - more intelligent hinting.
    #     For example, if the ideal is small, and we have sin(x), sin(y),
    #     add sin(x + y) automatically... ?
    # - algebraic numbers ...
    # - expressions of lowest degree are not distinguished properly
    #   e.g. 1 - sin(x)**2
    # - we could try to order the generators intelligently, so as to influence
    #   which monomials appear in the quotient basis

    # THEORY
    # ------
    # Ratsimpmodprime above can be used to "simplify" a rational function
    # modulo a prime ideal. "Simplify" mainly means finding an equivalent
    # expression of lower total degree.
    #
    # We intend to use this to simplify trigonometric functions. To do that,
    # we need to decide (a) which ring to use, and (b) modulo which ideal to
    # simplify. In practice, (a) means settling on a list of "generators"
    # a, b, c, ..., such that the fraction we want to simplify is a rational
    # function in a, b, c, ..., with coefficients in ZZ (integers).
    # (2) means that we have to decide what relations to impose on the
    # generators. There are two practical problems:
    #   (1) The ideal has to be *prime* (a technical term).
    #   (2) The relations have to be polynomials in the generators.
    #
    # We typically have two kinds of generators:
    # - trigonometric expressions, like sin(x), cos(5*x), etc
    # - "everything else", like gamma(x), pi, etc.
    #
    # Since this function is trigsimp, we will concentrate on what to do with
    # trigonometric expressions. We can also simplify hyperbolic expressions,
    # but the extensions should be clear.
    #
    # One crucial point is that all *other* generators really should behave
    # like indeterminates. In particular if (say) "I" is one of them, then
    # in fact I**2 + 1 = 0 and we may and will compute non-sensical expressions.
    # However, we can work with a dummy and add the relation I**2 + 1 = 0 to
    # our ideal, then substitute back in the end.
    #
    # Now regarding trigonometric generators. We split them into groups,
    # according to the argument of the trigonometric functions. We want to
    # organise this in such a way that most trigonometric identities apply in
    # the same group. For example, given sin(x), cos(2*x) and cos(y), we would
    # group as [sin(x), cos(2*x)] and [cos(y)].
    #
    # Our prime ideal will be built in three steps:
    # (1) For each group, compute a "geometrically prime" ideal of relations.
    #     Geometrically prime means that it generates a prime ideal in
    #     CC[gens], not just ZZ[gens].
    # (2) Take the union of all the generators of the ideals for all groups.
    #     By the geometric primality condition, this is still prime.
    # (3) Add further inter-group relations which preserve primality.
    #
    # Step (1) works as follows. We will isolate common factors in the argument,
    # so that all our generators are of the form sin(n*x), cos(n*x) or tan(n*x),
    # with n an integer. Suppose first there are no tan terms.
    # The ideal [sin(x)**2 + cos(x)**2 - 1] is geometrically prime, since
    # X**2 + Y**2 - 1 is irreducible over CC.
    # Now, if we have a generator sin(n*x), than we can, using trig identities,
    # express sin(n*x) as a polynomial in sin(x) and cos(x). We can add this
    # relation to the ideal, preserving geometric primality, since the quotient
    # ring is unchanged.
    # Thus we have treated all sin and cos terms.
    # For tan(n*x), we add a relation tan(n*x)*cos(n*x) - sin(n*x) = 0.
    # (This requires of course that we already have relations for cos(n*x) and
    # sin(n*x).) It is not obvious, but it seems that this preserves geometric
    # primality.
    # XXX A real proof would be nice. HELP!
    #     Sketch that <S**2 + C**2 - 1, C*T - S> is a prime ideal of CC[S, C, T]:
    #     - it suffices to show that the projective closure in CP**3 is
    #       irreducible
    #     - using the half-angle substitutions, we can express sin(x), tan(x),
    #       cos(x) as rational functions in tan(x/2)
    #     - from this, we get a rational map from CP**1 to our curve
    #     - this is a morphism, hence the curve is prime
    #
    # Step (2) is trivial.
    #
    # Step (3) works by adding selected relations of the form
    # sin(x + y) - sin(x)*cos(y) - sin(y)*cos(x), etc. Geometric primality is
    # preserved by the same argument as before.

    from sympy.utilities.misc import debug
    from sympy import symbols
    from sympy.polys import parallel_poly_from_expr, groebner, ZZ
    from sympy.polys.polyerrors import PolificationFailed

    sin, cos, tan = C.sin, C.cos, C.tan
    sinh, cosh, tanh = C.sinh, C.cosh, C.tanh

    def parse_hints(hints):
        """Split hints into (n, funcs, iterables, gens)."""
        n = 1
        funcs, iterables, gens = [], [], []
        for e in hints:
            if isinstance(e, (int, Integer)):
                n = e
            elif isinstance(e, FunctionClass):
                funcs.append(e)
            elif iterable(e):
                iterables.append((e[0], e[1:]))
                # XXX sin(x+2y)?
                # Note: we go through polys so e.g. sin(-x) -> -sin(x) -> sin(x)
                gens.extend(parallel_poly_from_expr(
                    [e[0](x) for x in e[1:]] + [e[0](Add(*e[1:]))])[1].gens)
            else:
                gens.append(e)
        return n, funcs, iterables, gens

    def build_ideal(x, terms):
        """
        Build generators for our ideal. Terms is an iterable with elements of
        the form (fn, coeff), indicating that we have a generator fn(coeff*x).

        If any of the terms is trigonometric, sin(x) and cos(x) are guaranteed
        to appear in terms. Similarly for hyperbolic functions. For tan(n*x),
        sin(n*x) and cos(n*x) are guaranteed.
        """
        gens = []
        I = []
        y = Dummy('y')
        for fn, coeff in terms:
            for c, s, t, rel in ([cos, sin, tan, cos(x)**2 + sin(x)**2 - 1],
                                 [cosh, sinh, tanh, cosh(x)**2 - sinh(x)**2 - 1]):
                if coeff == 1 and fn in [c, s]:
                    I.append(rel)
                elif fn == t:
                    I.append(t(coeff*x)*c(coeff*x) - s(coeff*x))
                elif fn in [c, s]:
                    cn = fn(coeff*y).expand(trig=True).subs(y, x)
                    I.append(fn(coeff*x) - cn)
        return list(set(I))

    def analyse_gens(gens, hints):
        """
        Analyse the generators ``gens``, using the hints ``hints``.

        The meaning of ``hints`` is described in the main docstring.
        Return a new list of generators, and also the ideal we should
        work with.
        """
        # First parse the hints
        n, funcs, iterables, extragens = parse_hints(hints)
        debug('n=%s' % n, 'funcs:', funcs, 'iterables:',
              iterables, 'extragens:', extragens)

        # We just add the extragens to gens and analyse them as before
        gens = list(gens)
        gens.extend(extragens)

        # remove duplicates
        funcs = list(set(funcs))
        iterables = list(set(iterables))
        gens = list(set(gens))

        # all the functions we can do anything with
        allfuncs = set([sin, cos, tan, sinh, cosh, tanh])
        # sin(3*x) -> ((3, x), sin)
        trigterms = [(g.args[0].as_coeff_mul(), g.func) for g in gens
                     if g.func in allfuncs]
        # Our list of new generators - start with anything that we cannot
        # work with (i.e. is not a trigonometric term)
        freegens = [g for g in gens if g.func not in allfuncs]
        newgens = []
        trigdict = {}
        for (coeff, var), fn in trigterms:
            trigdict.setdefault(var, []).append((coeff, fn))
        res = [] # the ideal

        for key, val in trigdict.iteritems():
            # We have now assembeled a dictionary. Its keys are common arguments
            # in trigonometric expressions, and values are lists of pairs
            # (fn, coeff). x0, (fn, coeff) in trigdict means that we need to deal
            # with fn(coeff*x0). We take the rational gcd of the coeffs, call
            # it ``gcd``. We then use x = x0/gcd as "base symbol", all other
            # arguments are integral multiples thereof.
            # We will build an ideal which works with sin(x), cos(x).
            # If hint tan is provided, also work with tan(x). Moreover, if
            # n > 1, also work with sin(k*x) for k <= n, and similarly for cos
            # (and tan if the hint is provided). Finally, any generators which
            # the ideal does not work with but we need to accomodate (either
            # because it was in expr or because it was provided as a hint)
            # we also build into the ideal.
            # This selection process is expressed in the list ``terms``.
            # build_ideal then generates the actual relations in our ideal,
            # from this list.
            fns = [x[1] for x in val]
            val = [x[0] for x in val]
            gcd = reduce(igcd, val)
            terms = [(fn, v/gcd) for (fn, v) in zip(fns, val)]
            fs = set(funcs + fns)
            for c, s, t in ([cos, sin, tan], [cosh, sinh, tanh]):
                if any(x in fs for x in (c, s, t)):
                    fs.add(c)
                    fs.add(s)
            for fn in fs:
                for k in range(1, n + 1):
                    terms.append((fn, k))
            extra = []
            for fn, v in terms:
                if fn == tan:
                    extra.append((sin, v))
                    extra.append((cos, v))
                if fn in [sin, cos] and tan in fs:
                    extra.append((tan, v))
                if fn == tanh:
                    extra.append((sinh, v))
                    extra.append((cosh, v))
                if fn in [sinh, cosh] and tanh in fs:
                    extra.append((tanh, v))
            terms.extend(extra)
            x = gcd*Mul(*key)
            r = build_ideal(x, terms)
            res.extend(r)
            newgens.extend(set(fn(v*x) for fn, v in terms))

        # Add generators for compound expressions from iterables
        for fn, args in iterables:
            if fn == tan:
                # Tan expressions are recovered from sin and cos.
                iterables.extend([(sin, args), (cos, args)])
            elif fn == tanh:
                # Tanh expressions are recovered from sihn and cosh.
                iterables.extend([(sinh, args), (cosh, args)])
            else:
                dummys = symbols('d:%i' % len(args), cls=Dummy)
                expr = fn(Add(*dummys)).expand(trig=True).subs(zip(dummys, args))
                res.append(fn(Add(*args)) - expr)

        if myI in gens:
            res.append(myI**2 + 1)
            freegens.remove(myI)
            newgens.append(myI)

        return res, freegens, newgens

    myI = Dummy('I')
    expr = expr.subs(S.ImaginaryUnit, myI)
    subs = [(myI, S.ImaginaryUnit)]

<<<<<<< HEAD
    num, denom = cancel(expr).as_numer_denom()
    try:
        (pnum, pdenom), opt = parallel_poly_from_expr([num, denom])
    except PolificationFailed:
        return expr
    debug('initial gens:', opt.gens)
    ideal, freegens, gens = analyse_gens(opt.gens, hints)
    debug('ideal:', ideal)
    debug('new gens:', gens, " -- len", len(gens))
    debug('free gens:', freegens, " -- len", len(gens))
    # NOTE we force the domain to be ZZ to stop polys from injecting generators
    #      (which is usually a sign of a bug in the way we build the ideal)
    if not gens:
        return expr
    G = groebner(ideal, order=order, gens=gens, domain=ZZ)
    debug('groebner basis:', list(G), " -- len", len(G))

    # If our fraction is a polynomial in the free generators, simplify all
    # coefficients separately:
    if freegens and pdenom.has_only_gens(*set(gens).intersection(pdenom.gens)):
        num = Poly(num, gens=gens+freegens).eject(*gens)
        res = []
        for monom, coeff in num.terms():
            ourgens = set(parallel_poly_from_expr([coeff, denom])[1].gens)
            # We compute the transitive closure of all generators that can
            # be reached from our generators through relations in the ideal.
            changed = True
            while changed:
                changed = False
                for p in ideal:
                    p = Poly(p)
                    if not ourgens.issuperset(p.gens) and \
                       not p.has_only_gens(*set(p.gens).difference(ourgens)):
                        changed = True
                        ourgens.update(p.exclude().gens)
            # NOTE preserve order!
            realgens = filter(lambda x: x in ourgens, gens)
            # The generators of the ideal have now been (implicitely) split
            # into two groups: those involving ourgens and those that don't.
            # Since we took the transitive closure above, these two groups
            # live in subgrings generated by a *disjoint* set of variables.
            # Any sensible groebner basis algorithm will preserve this disjoint
            # structure (i.e. the elements of the groebner basis can be split
            # similarly), and and the two subsets of the groebner basis then
            # form groebner bases by themselves. (For the smaller generating
            # sets, of course.)
            ourG = [g.as_expr() for g in G.polys if
                    g.has_only_gens(*ourgens.intersection(g.gens))]
            res.append(Mul(*[a**b for a, b in zip(freegens, monom)]) * \
                       ratsimpmodprime(coeff/denom, ourG, order=order,
                                       gens=realgens, quick=quick, domain=ZZ,
                                       polynomial=polynomial).subs(subs))
        return Add(*res)
        # NOTE The following is simpler and has less assumptions on the
        #      groebner basis algorithm. If the above turns out to be broken,
        #      use this.
        return Add(*[Mul(*[a**b for a, b in zip(freegens, monom)]) * \
                     ratsimpmodprime(coeff/denom, list(G), order=order,
                                     gens=gens, quick=quick, domain=ZZ)
                     for monom, coeff in num.terms()])
    else:
        return ratsimpmodprime(expr, list(G), order=order, gens=freegens+gens,
                               quick=quick, domain=ZZ, polynomial=polynomial).subs(subs)

def trigsimp(expr, **opts):
=======

def trigsimp(expr, deep=False, recursive=False):
>>>>>>> 66ad21de
    """
    reduces expression by using known trig identities

    Notes
    =====

    deep:
    - Apply trigsimp inside all objects with arguments

    recursive:
    - Use common subexpression elimination (cse()) and apply
    trigsimp recursively (this is quite expensive if the
    expression is large)

    method:
    - Determine the method to use. Valid choices are 'matching' (default),
    'groebner' and 'combined'. If 'matching', simplify the expression
    recursively by pattern matching. If 'groebner', apply an experimental
    groebner basis algorithm. In this case further options are forwarded to
    ``trigsimp_groebner``, please refer to its docstring. If 'combined', first
    run the groebner basis algorithm with small default parameters, then run
    the 'matching' algorithm.

    Examples
    ========

    >>> from sympy import trigsimp, sin, cos, log, cosh, sinh
    >>> from sympy.abc import x, y
    >>> e = 2*sin(x)**2 + 2*cos(x)**2
    >>> trigsimp(e)
    2
    >>> trigsimp(log(e))
    log(2*sin(x)**2 + 2*cos(x)**2)
    >>> trigsimp(log(e), deep=True)
    log(2)

    Using `method="groebner"` (or `"combined"`) can sometimes lead to a lot
    more simplification:

    >>> e = (-sin(x) + 1)/cos(x) + cos(x)/(-sin(x) + 1)
    >>> trigsimp(e)
    (-sin(x) + 1)/cos(x) + cos(x)/(-sin(x) + 1)
    >>> trigsimp(e, method="groebner")
    2/cos(x)

    """
    from sympy import tan
    if not expr.has(C.TrigonometricFunction, C.HyperbolicFunction):
        return expr

    recursive = opts.pop('recursive', False)
    deep = opts.pop('deep', False)
    method = opts.pop('method', 'matching')

    def groebnersimp(ex, deep, **opts):
        def traverse(e):
            if e.is_Atom:
                return e
            args = [traverse(x) for x in e.args]
            if e.is_Function or e.is_Pow:
                args = [trigsimp_groebner(x, **opts) for x in args]
            return e.func(*args)
        if deep:
            ex = traverse(ex)
        return trigsimp_groebner(ex, **opts)

    trigsimpfunc = {
        'matching': (lambda x, d: _trigsimp(x, d)),
        'groebner': (lambda x, d: groebnersimp(x, d, **opts)),
        'combined': (lambda x, d: _trigsimp(groebnersimp(x,
                                       d, polynomial=True, hints=[2, tan]),
                                   d))
                   }[method]

    if not expr.has(C.TrigonometricFunction) and not expr.has(C.HyperbolicFunction):
        return expr

    if recursive:
        w, g = cse(expr)
        g = trigsimpfunc(g[0], deep)

        for sub in reversed(w):
            g = g.subs(sub[0], sub[1])
            g = trigsimpfunc(g, deep)
        result = g
    else:
        result = trigsimpfunc(expr, deep)

    return result


def _trigsimp(expr, deep=False):
    """recursive helper for trigsimp"""
    a, b, c = symbols('a b c', cls=Wild)
    d = Wild('d', commutative=False)
    sin, cos, tan, cot = C.sin, C.cos, C.tan, C.cot
    sinh, cosh, tanh, coth = C.sinh, C.cosh, C.tanh, C.coth
    # for the simplifications like sinh/cosh -> tanh:
    matchers_division = (
        (a*sin(b)**c/cos(b)**c, a*tan(b)**c),
        (a*tan(b)**c*cos(b)**c, a*sin(b)**c),
        (a*cot(b)**c*sin(b)**c, a*cos(b)**c),
        (a*tan(b)**c/sin(b)**c, a/cos(b)**c),
        (a*cot(b)**c/cos(b)**c, a/sin(b)**c),
        (a*cot(b)**c*tan(b)**c, a),

        (a*sinh(b)**c/cosh(b)**c, a*tanh(b)**c),
        (a*tanh(b)**c*cosh(b)**c, a*sinh(b)**c),
        (a*coth(b)**c*sinh(b)**c, a*cosh(b)**c),
        (a*tanh(b)**c/sinh(b)**c, a/cosh(b)**c),
        (a*coth(b)**c/cosh(b)**c, a/sinh(b)**c),
        (a*coth(b)**c*tanh(b)**c, a),

        # same as above but with noncommutative prefactor
        (a*d*sin(b)**c/cos(b)**c, a*d*tan(b)**c),
        (a*d*tan(b)**c*cos(b)**c, a*d*sin(b)**c),
        (a*d*cot(b)**c*sin(b)**c, a*d*cos(b)**c),
        (a*d*tan(b)**c/sin(b)**c, a*d/cos(b)**c),
        (a*d*cot(b)**c/cos(b)**c, a*d/sin(b)**c),
        (a*d*cot(b)**c*tan(b)**c, a*d),

        (a*d*sinh(b)**c/cosh(b)**c, a*d*tanh(b)**c),
        (a*d*tanh(b)**c*cosh(b)**c, a*d*sinh(b)**c),
        (a*d*coth(b)**c*sinh(b)**c, a*d*cosh(b)**c),
        (a*d*tanh(b)**c/sinh(b)**c, a*d/cosh(b)**c),
        (a*d*coth(b)**c/cosh(b)**c, a*d/sinh(b)**c),
        (a*d*coth(b)**c*tanh(b)**c, a*d),
    )
    # for cos(x)**2 + sin(x)**2 -> 1
    matchers_identity = (
        (a*sin(b)**2, a - a*cos(b)**2),
        (a*tan(b)**2, a*(1/cos(b))**2 - a),
        (a*cot(b)**2, a*(1/sin(b))**2 - a),
        (a*sin(b + c), a*(sin(b)*cos(c) + sin(c)*cos(b))),
        (a*cos(b + c), a*(cos(b)*cos(c) - sin(b)*sin(c))),
        (a*tan(b + c), a*((tan(b) + tan(c))/(1 - tan(b)*tan(c)))),

        (a*sinh(b)**2, a*cosh(b)**2 - a),
        (a*tanh(b)**2, a - a*(1/cosh(b))**2),
        (a*coth(b)**2, a + a*(1/sinh(b))**2),
        (a*sinh(b + c), a*(sinh(b)*cosh(c) + sinh(c)*cosh(b))),
        (a*cosh(b + c), a*(cosh(b)*cosh(c) + sinh(b)*sinh(c))),
        (a*tanh(b + c), a*((tanh(b) + tanh(c))/(1 + tanh(b)*tanh(c)))),

        # same as above but with noncommutative prefactor
        (a*d*sin(b)**2, a*d - a*d*cos(b)**2),
        (a*d*tan(b)**2, a*d*(1/cos(b))**2 - a*d),
        (a*d*cot(b)**2, a*d*(1/sin(b))**2 - a*d),
        (a*d*sin(b + c), a*d*(sin(b)*cos(c) + sin(c)*cos(b))),
        (a*d*cos(b + c), a*d*(cos(b)*cos(c) - sin(b)*sin(c))),
        (a*d*tan(b + c), a*d*((tan(b) + tan(c))/(1 - tan(b)*tan(c)))),

        (a*d*sinh(b)**2, a*d*cosh(b)**2 - a*d),
        (a*d*tanh(b)**2, a*d - a*d*(1/cosh(b))**2),
        (a*d*coth(b)**2, a*d + a*d*(1/sinh(b))**2),
        (a*d*sinh(b + c), a*d*(sinh(b)*cosh(c) + sinh(c)*cosh(b))),
        (a*d*cosh(b + c), a*d*(cosh(b)*cosh(c) + sinh(b)*sinh(c))),
        (a*d*tanh(b + c), a*d*((tanh(b) + tanh(c))/(1 + tanh(b)*tanh(c)))),
    )

    # Reduce any lingering artefacts, such as sin(x)**2 changing
    # to 1-cos(x)**2 when sin(x)**2 was "simpler"
    artifacts = (
        (a - a*cos(b)**2 + c, a*sin(b)**2 + c, cos),
        (a - a*(1/cos(b))**2 + c, -a*tan(b)**2 + c, cos),
        (a - a*(1/sin(b))**2 + c, -a*cot(b)**2 + c, sin),

        (a - a*cosh(b)**2 + c, -a*sinh(b)**2 + c, cosh),
        (a - a*(1/cosh(b))**2 + c, a*tanh(b)**2 + c, cosh),
        (a + a*(1/sinh(b))**2 + c, a*coth(b)**2 + c, sinh),

        # same as above but with noncommutative prefactor
        (a*d - a*d*cos(b)**2 + c, a*d*sin(b)**2 + c, cos),
        (a*d - a*d*(1/cos(b))**2 + c, -a*d*tan(b)**2 + c, cos),
        (a*d - a*d*(1/sin(b))**2 + c, -a*d*cot(b)**2 + c, sin),

        (a*d - a*d*cosh(b)**2 + c, -a*d*sinh(b)**2 + c, cosh),
        (a*d - a*d*(1/cosh(b))**2 + c, a*d*tanh(b)**2 + c, cosh),
        (a*d + a*d*(1/sinh(b))**2 + c, a*d*coth(b)**2 + c, sinh),
    )

    if expr.is_Mul:
        # do some simplifications like sin/cos -> tan:
        for pattern, simp in matchers_division:
            res = expr.match(pattern)
            if res and res.get(c, 0):
                # if "a" contains any of sin("b"), cos("b"), tan("b"), cot("b"),
                # sinh("b"), cosh("b"), tanh("b") or coth("b),
                # skip the simplification:
                if res[a].has(C.TrigonometricFunction, C.HyperbolicFunction):
                    continue
                # simplify and finish:
                expr = simp.subs(res)
                break  # process below

    if expr.is_Add:
        # The types of hyper functions we are looking for
        # Scan for the terms we need
        args = []
        for term in expr.args:
            term = _trigsimp(term, deep)
            for pattern, result in matchers_identity:
                res = term.match(pattern)
                if res is not None:
                    term = result.subs(res)
                    break
            args.append(term)
        if args != expr.args:
            expr = Add(*args)
            expr = min(expr, expand(expr), key=count_ops)

        # Reduce any lingering artifacts, such as sin(x)**2 changing
        # to 1 - cos(x)**2 when sin(x)**2 was "simpler"
        for pattern, result, ex in artifacts:
            if expr.is_number:
                break
            # Substitute a new wild that excludes some function(s)
            # to help influence a better match. This is because
            # sometimes, for example, 'a' would match sec(x)**2
            a_t = Wild('a', exclude=[ex])
            pattern = pattern.subs(a, a_t)
            result = result.subs(a, a_t)

            m = expr.match(pattern)
            while m is not None:
                if m[a_t] == 0 or -m[a_t] in m[c].args or m[a_t] + m[c] == 0:
                    break
                if d in m.keys() and m[a_t]*m[d] + m[c] == 0:
                    break
                expr = result.subs(m)
                m = expr.match(pattern)

        return expr

    elif expr.is_Mul or expr.is_Pow or deep and expr.args:
        return expr.func(*[_trigsimp(a, deep) for a in expr.args])

    return expr


def collect_sqrt(expr, evaluate=True):
    """Return expr with terms having common square roots collected together.
    If ``evaluate`` is False a count indicating the number of sqrt-containing
    terms will be returned and the returned expression will be an unevaluated
    Add with args ordered by default_sort_key.

    Note: since I = sqrt(-1), it is collected, too.

    Examples
    ========

    >>> from sympy import sqrt
    >>> from sympy.simplify.simplify import collect_sqrt
    >>> from sympy.abc import a, b

    >>> r2, r3, r5 = [sqrt(i) for i in [2, 3, 5]]
    >>> collect_sqrt(a*r2 + b*r2)
    sqrt(2)*(a + b)
    >>> collect_sqrt(a*r2 + b*r2 + a*r3 + b*r3)
    sqrt(2)*(a + b) + sqrt(3)*(a + b)
    >>> collect_sqrt(a*r2 + b*r2 + a*r3 + b*r5)
    sqrt(3)*a + sqrt(5)*b + sqrt(2)*(a + b)

    If evaluate is False then the arguments will be sorted and
    returned as a list and a count of the number of sqrt-containing
    terms will be returned:

    >>> collect_sqrt(a*r2 + b*r2 + a*r3 + b*r5, evaluate=False)
    ((sqrt(2)*(a + b), sqrt(3)*a, sqrt(5)*b), 3)
    >>> collect_sqrt(a*sqrt(2) + b, evaluate=False)
    ((b, sqrt(2)*a), 1)
    >>> collect_sqrt(a + b, evaluate=False)
    ((a + b,), 0)

    """
    coeff, expr = expr.as_content_primitive()
    vars = set()
    for a in Add.make_args(expr):
        for m in a.args_cnc()[0]:
            if m.is_number and (m.is_Pow and m.exp.is_Rational and m.exp.q == 2 or
                                m is S.ImaginaryUnit):
                vars.add(m)
    vars = list(vars)
    if not evaluate:
        vars.sort(key=default_sort_key)
        vars.reverse()  # since it will be reversed below
    vars.sort(key=count_ops)
    vars.reverse()
    d = collect_const(expr, *vars, **dict(first=False))
    hit = expr != d
    d *= coeff

    if not evaluate:
        nrad = 0
        args = list(Add.make_args(d))
        for m in args:
            c, nc = m.args_cnc()
            for ci in c:
                if ci.is_Pow and ci.exp.is_Rational and ci.exp.q == 2 or \
                        ci is S.ImaginaryUnit:
                    nrad += 1
                    break
        if hit or nrad:
            args.sort(key=default_sort_key)
        else:
            args = [Add(*args)]
        return tuple(args), nrad

    return d


def collect_const(expr, *vars, **first):
    """A non-greedy collection of terms with similar number coefficients in
    an Add expr. If ``vars`` is given then only those constants will be
    targeted.

    Examples
    ========

    >>> from sympy import sqrt
    >>> from sympy.abc import a, s
    >>> from sympy.simplify.simplify import collect_const
    >>> collect_const(sqrt(3) + sqrt(3)*(1 + sqrt(2)))
    sqrt(3)*(sqrt(2) + 2)
    >>> collect_const(sqrt(3)*s + sqrt(7)*s + sqrt(3) + sqrt(7))
    (sqrt(3) + sqrt(7))*(s + 1)
    >>> s = sqrt(2) + 2
    >>> collect_const(sqrt(3)*s + sqrt(3) + sqrt(7)*s + sqrt(7))
    (sqrt(2) + 3)*(sqrt(3) + sqrt(7))
    >>> collect_const(sqrt(3)*s + sqrt(3) + sqrt(7)*s + sqrt(7), sqrt(3))
    sqrt(7) + sqrt(3)*(sqrt(2) + 3) + sqrt(7)*(sqrt(2) + 2)

    If no constants are provided then a leading Rational might be returned:

    >>> collect_const(2*sqrt(3) + 4*a*sqrt(5))
    2*(2*sqrt(5)*a + sqrt(3))
    >>> collect_const(2*sqrt(3) + 4*a*sqrt(5), sqrt(3))
    4*sqrt(5)*a + 2*sqrt(3)
    """

    if first.get('first', True):
        c, p = sympify(expr).as_content_primitive()
    else:
        c, p = S.One, expr
    if c is not S.One:
        if not vars:
            return _keep_coeff(c, collect_const(p, *vars, **dict(first=False)))
        # else don't leave the Rational on the outside
        return c*collect_const(p, *vars, **dict(first=False))

    if not (expr.is_Add or expr.is_Mul):
        return expr
    recurse = False
    if not vars:
        recurse = True
        vars = set()
        for a in Add.make_args(expr):
            for m in Mul.make_args(a):
                if m.is_number:
                    vars.add(m)
        vars = sorted(vars, key=count_ops)
    # Rationals get autodistributed on Add so don't bother with them
    vars = [v for v in vars if not v.is_Rational]

    if not vars:
        return expr

    for v in vars:
        terms = defaultdict(list)
        for m in Add.make_args(expr):
            i = []
            d = []
            for a in Mul.make_args(m):
                if a == v:
                    d.append(a)
                else:
                    i.append(a)
            ai, ad = [Mul(*w) for w in [i, d]]
            terms[ad].append(ai)
        args = []
        hit = False
        for k, v in terms.iteritems():
            if len(v) > 1:
                v = Add(*v)
                hit = True
                if recurse and v != expr:
                    vars.append(v)
            else:
                v = v[0]
            args.append(k*v)
        if hit:
            expr = Add(*args)
            if not expr.is_Add:
                break
    return expr


def _split_gcd(*a):
    """
    split the list of integers `a` into a list of integers a1 having
    g = gcd(a1) and a list a2 whose elements are not divisible by g
    Returns g, a1, a2

    Examples
    ========
    >>> from sympy.simplify.simplify import _split_gcd
    >>> _split_gcd(55,35,22,14,77,10)
    (5, [55, 35, 10], [22, 14, 77])
    """
    g = a[0]
    b1 = [g]
    b2 = []
    for x in a[1:]:
        g1 = gcd(g, x)
        if g1 == 1:
            b2.append(x)
        else:
            g = g1
            b1.append(x)
    return g, b1, b2


def split_surds(expr):
    """
    split an expression with terms whose squares are rationals
    into a sum of terms whose surds squared have gcd equal to g
    and a sum of terms with surds squared prime with g

    Examples
    ========
    >>> from sympy import sqrt
    >>> from sympy.simplify.simplify import split_surds
    >>> split_surds(3*sqrt(3) + sqrt(5)/7 + sqrt(6) + sqrt(10) + sqrt(15))
    (3, sqrt(2) + sqrt(5) + 3, sqrt(5)/7 + sqrt(10))
    """
    args = sorted(expr.args, key=default_sort_key)
    coeff_muls = [x.as_coeff_Mul() for x in args]
    surds = [x[1]**2 for x in coeff_muls if x[1].is_Pow]
    surds.sort(key=default_sort_key)
    g, b1, b2 = _split_gcd(*surds)
    g2 = g
    if not b2 and len(b1) >= 2:
        b1n = [x/g for x in b1]
        b1n = [x for x in b1n if x != 1]
        # only a common factor has been factored; split again
        g1, b1n, b2 = _split_gcd(*b1n)
        g2 = g*g1
    a1v, a2v = [], []
    for c, s in coeff_muls:
        if s.is_Pow and s.exp == S.Half:
            s1 = s.base
            if s1 in b1:
                a1v.append(c*sqrt(s1/g2))
            else:
                a2v.append(c*s)
        else:
            a2v.append(c*s)
    a = Add(*a1v)
    b = Add(*a2v)
    return g2, a, b


def rad_rationalize(num, den):
    """
    Rationalize num/den by removing square roots in the denominator;
    num and den are sum of terms whose squares are rationals

    Examples
    ========
    >>> from sympy import sqrt
    >>> from sympy.simplify.simplify import rad_rationalize
    >>> rad_rationalize(sqrt(3), 1 + sqrt(2)/3)
    (-sqrt(3) + sqrt(6)/3, -7/9)
    """
    if not den.is_Add:
        return num, den
    g, a, b = split_surds(den)
    a = a*sqrt(g)
    num = _mexpand((a - b)*num)
    den = _mexpand(a**2 - b**2)
    return rad_rationalize(num, den)


def radsimp(expr, symbolic=True, max_terms=4):
    """
    Rationalize the denominator by removing square roots.

    Note: the expression returned from radsimp must be used with caution
    since if the denominator contains symbols, it will be possible to make
    substitutions that violate the assumptions of the simplification process:
    that for a denominator matching a + b*sqrt(c), a != +/-b*sqrt(c). (If
    there are no symbols, this assumptions is made valid by collecting terms
    of sqrt(c) so the match variable ``a`` does not contain ``sqrt(c)``.) If
    you do not want the simplification to occur for symbolic denominators, set
    ``symbolic`` to False.

    If there are more than ``max_terms`` radical terms do not simplify.

    Examples
    ========

    >>> from sympy import radsimp, sqrt, Symbol, denom, pprint, I
    >>> from sympy.abc import a, b, c

    >>> radsimp(1/(I + 1))
    (1 - I)/2
    >>> radsimp(1/(2 + sqrt(2)))
    (-sqrt(2) + 2)/2
    >>> x,y = map(Symbol, 'xy')
    >>> e = ((2 + 2*sqrt(2))*x + (2 + sqrt(8))*y)/(2 + sqrt(2))
    >>> radsimp(e)
    sqrt(2)*(x + y)

    Terms are collected automatically:

    >>> r2 = sqrt(2)
    >>> r5 = sqrt(5)
    >>> pprint(radsimp(1/(y*r2 + x*r2 + a*r5 + b*r5)))
             ___              ___
           \/ 5 *(-a - b) + \/ 2 *(x + y)
    --------------------------------------------
         2               2      2              2
    - 5*a  - 10*a*b - 5*b  + 2*x  + 4*x*y + 2*y

    If radicals in the denominator cannot be removed, the original expression
    will be returned. If the denominator was 1 then any square roots will also
    be collected:

    >>> radsimp(sqrt(2)*x + sqrt(2))
    sqrt(2)*(x + 1)

    Results with symbols will not always be valid for all substitutions:

    >>> eq = 1/(a + b*sqrt(c))
    >>> eq.subs(a, b*sqrt(c))
    1/(2*b*sqrt(c))
    >>> radsimp(eq).subs(a, b*sqrt(c))
    nan

    If symbolic=False, symbolic denominators will not be transformed (but
    numeric denominators will still be processed):

    >>> radsimp(eq, symbolic=False)
    1/(a + b*sqrt(c))
    """

    def handle(expr):
        if expr.is_Atom or not symbolic and expr.free_symbols:
            return expr
        n, d = fraction(expr)
        if d is S.One:
            nexpr = expr.func(*[handle(ai) for ai in expr.args])
            return nexpr
        elif d.is_Mul:
            nargs = []
            dargs = []
            for di in d.args:
                ni, di = fraction(handle(1/di))
                nargs.append(ni)
                dargs.append(di)
            return n*Mul(*nargs)/Mul(*dargs)
        elif d.is_Add:
            d = radsimp(d)
        elif d.is_Pow and d.exp.is_Rational and d.exp.q == 2:
            d = sqrtdenest(sqrt(d.base))**d.exp.p

        changed = False
        while 1:
            # collect similar terms
            d, nterms = collect_sqrt(_mexpand(d), evaluate=False)
            d = Add._from_args(d)
            if nterms > max_terms:
                break

            # check to see if we are done:
            # - no radical terms
            # - if there are more than 3 radical terms, or
            #   there 3 radical terms and a constant, use rad_rationalize
            if not nterms:
                break
            if nterms > 3 or nterms == 3 and len(d.args) > 4:
                if all([(x**2).is_Integer for x in d.args]):
                    nd, d = rad_rationalize(S.One, d)
                    n = _mexpand(n*nd)
                else:
                    n, d = fraction(expr)
                break
            changed = True

            # now match for a radical
            if d.is_Add and len(d.args) == 4:
                r = d.match(a + b*sqrt(c) + D*sqrt(E))
                nmul = (a - b*sqrt(c) - D*sqrt(E)).xreplace(r)
                d = (a**2 - c*b**2 - E*D**2 - 2*b*D*sqrt(c*E)).xreplace(r)
                n1 = n/d
                if denom(n1) is not S.One:
                    n = -(-n/d)
                else:
                    n = n1
                n, d = fraction(n*nmul)

            else:
                r = d.match(a + b*sqrt(c))
                if not r or r[b] == 0:
                    r = d.match(b*sqrt(c))
                    if r is None:
                        break
                    r[a] = S.Zero
                va, vb, vc = r[a], r[b], r[c]

                dold = d
                d = va**2 - vc*vb**2
                nmul = va - vb*sqrt(vc)
                n1 = n/d
                if denom(n1) is not S.One:
                    n1 = -(-n/d)
                n1, d1 = fraction(n1*nmul)
                if d1 != dold:
                    n, d = n1, d1
                else:
                    n *= nmul

        nexpr = collect_sqrt(expand_mul(n))/d
        if changed or nexpr != expr:
            expr = nexpr
        return expr

    a, b, c, D, E, F, G = map(Wild, 'abcDEFG')
    # do this at the start in case no other change is made since
    # it is done if a change is made
    coeff, expr = expr.as_content_primitive()

    newe = handle(expr)
    if newe != expr:
        co, expr = newe.as_content_primitive()
        coeff *= co
    else:
        nexpr, hit = collect_sqrt(expand_mul(expr), evaluate=False)
        nexpr = Add._from_args(nexpr)
        if hit and expr.count_ops() >= nexpr.count_ops():
            expr = Add(*Add.make_args(nexpr))
    return _keep_coeff(coeff, expr)


def posify(eq):
    """Return eq (with generic symbols made positive) and a restore
    dictionary.

    Any symbol that has positive=None will be replaced with a positive dummy
    symbol having the same name. This replacement will allow more symbolic
    processing of expressions, especially those involving powers and
    logarithms.

    A dictionary that can be sent to subs to restore eq to its original
    symbols is also returned.

    >>> from sympy import posify, Symbol, log
    >>> from sympy.abc import x
    >>> posify(x + Symbol('p', positive=True) + Symbol('n', negative=True))
    (_x + n + p, {_x: x})

    >> log(1/x).expand() # should be log(1/x) but it comes back as -log(x)
    log(1/x)

    >>> log(posify(1/x)[0]).expand() # take [0] and ignore replacements
    -log(_x)
    >>> eq, rep = posify(1/x)
    >>> log(eq).expand().subs(rep)
    -log(x)
    >>> posify([x, 1 + x])
    ([_x, _x + 1], {_x: x})
    """
    eq = sympify(eq)
    if iterable(eq):
        f = type(eq)
        eq = list(eq)
        syms = set()
        for e in eq:
            syms = syms.union(e.atoms(C.Symbol))
        reps = {}
        for s in syms:
            reps.update(dict((v, k) for k, v in posify(s)[1].items()))
        for i, e in enumerate(eq):
            eq[i] = e.subs(reps)
        return f(eq), dict([(r, s) for s, r in reps.iteritems()])

    reps = dict([(s, Dummy(s.name, positive=True))
                 for s in eq.atoms(Symbol) if s.is_positive is None])
    eq = eq.subs(reps)
    return eq, dict([(r, s) for s, r in reps.iteritems()])


def _polarify(eq, lift, pause=False):
    from sympy import polar_lift, Integral
    if eq.is_polar:
        return eq
    if eq.is_number and not pause:
        return polar_lift(eq)
    if isinstance(eq, Symbol) and not pause and lift:
        return polar_lift(eq)
    elif eq.is_Atom:
        return eq
    elif eq.is_Add:
        r = eq.func(*[_polarify(arg, lift, pause=True) for arg in eq.args])
        if lift:
            return polar_lift(r)
        return r
    elif eq.is_Function:
        return eq.func(*[_polarify(arg, lift, pause=False) for arg in eq.args])
    elif isinstance(eq, Integral):
        # Don't lift the integration variable
        func = _polarify(eq.function, lift, pause=pause)
        limits = []
        for limit in eq.args[1:]:
            var = _polarify(limit[0], lift=False, pause=pause)
            rest = _polarify(limit[1:], lift=lift, pause=pause)
            limits.append((var,) + rest)
        return Integral(*((func,) + tuple(limits)))
    else:
        return eq.func(*[_polarify(arg, lift, pause=pause) for arg in eq.args])


def polarify(eq, subs=True, lift=False):
    """
    Turn all numbers in eq into their polar equivalents (under the standard
    choice of argument).

    Note that no attempt is made to guess a formal convention of adding
    polar numbers, expressions like 1 + x will generally not be altered.

    Note also that this function does not promote exp(x) to exp_polar(x).

    If ``subs`` is True, all symbols which are not already polar will be
    substituted for polar dummies; in this case the function behaves much
    like posify.

    If ``lift`` is True, both addition statements and non-polar symbols are
    changed to their polar_lift()ed versions.
    Note that lift=True implies subs=False.

    >>> from sympy import polarify, sin, I
    >>> from sympy.abc import x, y
    >>> expr = (-x)**y
    >>> expr.expand()
    (-x)**y
    >>> polarify(expr)
    ((_x*exp_polar(I*pi))**_y, {_x: x, _y: y})
    >>> polarify(expr)[0].expand()
    _x**_y*exp_polar(_y*I*pi)
    >>> polarify(x, lift=True)
    polar_lift(x)
    >>> polarify(x*(1+y), lift=True)
    polar_lift(x)*polar_lift(y + 1)

    Adds are treated carefully:

    >>> polarify(1 + sin((1 + I)*x))
    (sin(_x*polar_lift(1 + I)) + 1, {_x: x})
    """
    if lift:
        subs = False
    eq = _polarify(sympify(eq), lift)
    if not subs:
        return eq
    reps = dict([(s, Dummy(s.name, polar=True)) for s in eq.atoms(Symbol)])
    eq = eq.subs(reps)
    return eq, dict([(r, s) for s, r in reps.iteritems()])


def _unpolarify(eq, exponents_only, pause=False):
    from sympy import polar_lift, exp, principal_branch, pi

    if isinstance(eq, bool) or eq.is_Atom:
        return eq

    if not pause:
        if eq.func is exp_polar:
            return exp(_unpolarify(eq.exp, exponents_only))
        if eq.func is principal_branch and eq.args[1] == 2*pi:
            return _unpolarify(eq.args[0], exponents_only)
        if (
            eq.is_Add or eq.is_Mul or eq.is_Boolean or
            eq.is_Relational and (
                eq.rel_op in ('==', '!=') and 0 in eq.args or
                eq.rel_op not in ('==', '!='))
        ):
            return eq.func(*[_unpolarify(x, exponents_only) for x in eq.args])
        if eq.func is polar_lift:
            return _unpolarify(eq.args[0], exponents_only)

    if eq.is_Pow:
        expo = _unpolarify(eq.exp, exponents_only)
        base = _unpolarify(eq.base, exponents_only,
            not (expo.is_integer and not pause))
        return base**expo

    if eq.is_Function and getattr(eq.func, 'unbranched', False):
        return eq.func(*[_unpolarify(x, exponents_only, exponents_only)
            for x in eq.args])

    return eq.func(*[_unpolarify(x, exponents_only, True) for x in eq.args])


def unpolarify(eq, subs={}, exponents_only=False):
    """
    If p denotes the projection from the Riemann surface of the logarithm to
    the complex line, return a simplified version eq' of `eq` such that
    p(eq') == p(eq).
    Also apply the substitution subs in the end. (This is a convenience, since
    ``unpolarify``, in a certain sense, undoes polarify.)

    >>> from sympy import unpolarify, polar_lift, sin, I
    >>> unpolarify(polar_lift(I + 2))
    2 + I
    >>> unpolarify(sin(polar_lift(I + 7)))
    sin(7 + I)
    """
    from sympy import exp_polar, polar_lift
    if isinstance(eq, bool):
        return eq

    eq = sympify(eq)
    if subs != {}:
        return unpolarify(eq.subs(subs))
    changed = True
    pause = False
    if exponents_only:
        pause = True
    while changed:
        changed = False
        res = _unpolarify(eq, exponents_only, pause)
        if res != eq:
            changed = True
            eq = res
        if isinstance(res, bool):
            return res
    # Finally, replacing Exp(0) by 1 is always correct.
    # So is polar_lift(0) -> 0.
    return res.subs({exp_polar(0): 1, polar_lift(0): 0})


def _denest_pow(eq):
    """
    Denest powers.

    This is a helper function for powdenest that performs the actual
    transformation.
    """
    b, e = eq.as_base_exp()

    # denest exp with log terms in exponent
    if b is S.Exp1 and e.is_Mul:
        logs = []
        other = []
        for ei in e.args:
            if any(ai.func is C.log for ai in Add.make_args(ei)):
                logs.append(ei)
            else:
                other.append(ei)
        logs = logcombine(Mul(*logs))
        return Pow(exp(logs), Mul(*other))

    _, be = b.as_base_exp()
    if be is S.One and not (b.is_Mul or
                            b.is_Rational and b.q != 1 or
                            b.is_positive):
        return eq

    # denest eq which is either pos**e or Pow**e or Mul**e or Mul(b1**e1, b2**e2)

    # handle polar numbers specially
    polars, nonpolars = [], []
    for bb in Mul.make_args(b):
        if bb.is_polar:
            polars.append(bb.as_base_exp())
        else:
            nonpolars.append(bb)
    if len(polars) == 1 and not polars[0][0].is_Mul:
        return Pow(polars[0][0], polars[0][1]*e)*powdenest(Mul(*nonpolars)**e)
    elif polars:
        return Mul(*[powdenest(bb**(ee*e)) for (bb, ee) in polars]) \
            *powdenest(Mul(*nonpolars)**e)

    # see if there is a positive, non-Mul base at the very bottom
    exponents = []
    kernel = eq
    while kernel.is_Pow:
        kernel, ex = kernel.as_base_exp()
        exponents.append(ex)
    if kernel.is_positive:
        e = Mul(*exponents)
        if kernel.is_Mul:
            b = kernel
        else:
            if kernel.is_Integer:
                # use log to see if there is a power here
                logkernel = log(kernel)
                if logkernel.is_Mul:
                    c, logk = logkernel.args
                    e *= c
                    kernel = logk.args[0]
            return Pow(kernel, e)

    # if any factor is an atom then there is nothing to be done
    # but the kernel check may have created a new exponent
    if any(s.is_Atom for s in Mul.make_args(b)):
        if exponents:
            return b**e
        return eq

    # let log handle the case of the base of the argument being a mul, e.g.
    # sqrt(x**(2*i)*y**(6*i)) -> x**i*y**(3**i) if x and y are positive; we
    # will take the log, expand it, and then factor out the common powers that
    # now appear as coefficient. We do this manually since terms_gcd pulls out
    # fractions, terms_gcd(x+x*y/2) -> x*(y + 2)/2 and we don't want the 1/2;
    # gcd won't pull out numerators from a fraction: gcd(3*x, 9*x/2) -> x but
    # we want 3*x. Neither work with noncommutatives.
    def nc_gcd(aa, bb):
        a, b = [i.as_coeff_Mul() for i in [aa, bb]]
        c = gcd(a[0], b[0]).as_numer_denom()[0]
        g = Mul(*(a[1].args_cnc(cset=True)[0] & b[1].args_cnc(cset=True)[0]))
        return _keep_coeff(c, g)

    glogb = expand_log(log(b))
    if glogb.is_Add:
        args = glogb.args
        g = reduce(nc_gcd, args)
        if g != 1:
            cg, rg = g.as_coeff_Mul()
            glogb = _keep_coeff(cg, rg*Add(*[a/g for a in args]))

    # now put the log back together again
    if glogb.func is C.log or not glogb.is_Mul:
        if glogb.args[0].is_Pow or glogb.args[0].func is exp:
            glogb = _denest_pow(glogb.args[0])
            if (abs(glogb.exp) < 1) is True:
                return Pow(glogb.base, glogb.exp*e)
        return eq

    # the log(b) was a Mul so join any adds with logcombine
    add = []
    other = []
    for a in glogb.args:
        if a.is_Add:
            add.append(a)
        else:
            other.append(a)
    return Pow(exp(logcombine(Mul(*add))), e*Mul(*other))


def powdenest(eq, force=False, polar=False):
    r"""
    Collect exponents on powers as assumptions allow.

    Given ``(bb**be)**e``, this can be simplified as follows:
        * if ``bb`` is positive, or
        * ``e`` is an integer, or
        * ``|be| < 1`` then this simplifies to ``bb**(be*e)``

    Given a product of powers raised to a power, ``(bb1**be1 *
    bb2**be2...)**e``, simplification can be done as follows:

    - if e is positive, the gcd of all bei can be joined with e;
    - all non-negative bb can be separated from those that are negative
      and their gcd can be joined with e; autosimplification already
      handles this separation.
    - integer factors from powers that have integers in the denominator
      of the exponent can be removed from any term and the gcd of such
      integers can be joined with e

    Setting ``force`` to True will make symbols that are not explicitly
    negative behave as though they are positive, resulting in more
    denesting.

    Setting ``polar`` to True will do simplifications on the riemann surface of
    the logarithm, also resulting in more denestings.

    When there are sums of logs in exp() then a product of powers may be
    obtained e.g. ``exp(3*(log(a) + 2*log(b)))`` - > ``a**3*b**6``.

    Examples
    ========

    >>> from sympy.abc import a, b, x, y, z
    >>> from sympy import Symbol, exp, log, sqrt, symbols, powdenest

    >>> powdenest((x**(2*a/3))**(3*x))
    (x**(2*a/3))**(3*x)
    >>> powdenest(exp(3*x*log(2)))
    2**(3*x)

    Assumptions may prevent expansion:

    >>> powdenest(sqrt(x**2))
    sqrt(x**2)

    >>> p = symbols('p', positive=True)
    >>> powdenest(sqrt(p**2))
    p

    No other expansion is done.

    >>> i, j = symbols('i,j', integer=True)
    >>> powdenest((x**x)**(i + j)) # -X-> (x**x)**i*(x**x)**j
    x**(x*(i + j))

    But exp() will be denested by moving all non-log terms outside of
    the function; this may result in the collapsing of the exp to a power
    with a different base:

    >>> powdenest(exp(3*y*log(x)))
    x**(3*y)
    >>> powdenest(exp(y*(log(a) + log(b))))
    (a*b)**y
    >>> powdenest(exp(3*(log(a) + log(b))))
    a**3*b**3

    If assumptions allow, symbols can also be moved to the outermost exponent:

    >>> i = Symbol('i', integer=True)
    >>> p = Symbol('p', positive=True)
    >>> powdenest(((x**(2*i))**(3*y))**x)
    ((x**(2*i))**(3*y))**x
    >>> powdenest(((x**(2*i))**(3*y))**x, force=True)
    x**(6*i*x*y)

    >>> powdenest(((p**(2*a))**(3*y))**x)
    p**(6*a*x*y)

    >>> powdenest(((x**(2*a/3))**(3*y/i))**x)
    ((x**(2*a/3))**(3*y/i))**x
    >>> powdenest((x**(2*i)*y**(4*i))**z, force=True)
    (x*y**2)**(2*i*z)

    >>> n = Symbol('n', negative=True)

    >>> powdenest((x**i)**y, force=True)
    x**(i*y)
    >>> powdenest((n**i)**x, force=True)
    (n**i)**x

    """

    if force:
        eq, rep = posify(eq)
        return powdenest(eq, force=False).xreplace(rep)

    if polar:
        eq, rep = polarify(eq)
        return unpolarify(powdenest(unpolarify(eq, exponents_only=True)), rep)

    new = powsimp(sympify(eq))
    return new.xreplace(Transform(_denest_pow, filter=lambda m: m.is_Pow or m.func is exp))

_y = Dummy('y')


def powsimp(expr, deep=False, combine='all', force=False, measure=count_ops):
    """
    reduces expression by combining powers with similar bases and exponents.

    Notes
    =====

    If deep is True then powsimp() will also simplify arguments of
    functions. By default deep is set to False.

    If force is True then bases will be combined without checking for
    assumptions, e.g. sqrt(x)*sqrt(y) -> sqrt(x*y) which is not true
    if x and y are both negative.

    You can make powsimp() only combine bases or only combine exponents by
    changing combine='base' or combine='exp'.  By default, combine='all',
    which does both.  combine='base' will only combine::

         a   a          a                          2x      x
        x * y  =>  (x*y)   as well as things like 2   =>  4

    and combine='exp' will only combine
    ::

         a   b      (a + b)
        x * x  =>  x

    combine='exp' will strictly only combine exponents in the way that used
    to be automatic.  Also use deep=True if you need the old behavior.

    When combine='all', 'exp' is evaluated first.  Consider the first
    example below for when there could be an ambiguity relating to this.
    This is done so things like the second example can be completely
    combined.  If you want 'base' combined first, do something like
    powsimp(powsimp(expr, combine='base'), combine='exp').

    Examples
    ========

    >>> from sympy import powsimp, exp, log, symbols
    >>> from sympy.abc import x, y, z, n
    >>> powsimp(x**y*x**z*y**z, combine='all')
    x**(y + z)*y**z
    >>> powsimp(x**y*x**z*y**z, combine='exp')
    x**(y + z)*y**z
    >>> powsimp(x**y*x**z*y**z, combine='base', force=True)
    x**y*(x*y)**z

    >>> powsimp(x**z*x**y*n**z*n**y, combine='all', force=True)
    (n*x)**(y + z)
    >>> powsimp(x**z*x**y*n**z*n**y, combine='exp')
    n**(y + z)*x**(y + z)
    >>> powsimp(x**z*x**y*n**z*n**y, combine='base', force=True)
    (n*x)**y*(n*x)**z

    >>> x, y = symbols('x y', positive=True)
    >>> powsimp(log(exp(x)*exp(y)))
    log(exp(x)*exp(y))
    >>> powsimp(log(exp(x)*exp(y)), deep=True)
    x + y

    Radicals with Mul bases will be combined if combine='exp'

    >>> from sympy import sqrt, Mul
    >>> x, y = symbols('x y')

    Two radicals are automatically joined through Mul:
    >>> a=sqrt(x*sqrt(y))
    >>> a*a**3 == a**4
    True

    But if an integer power of that radical has been
    autoexpanded then Mul does not join the resulting factors:
    >>> a**4 # auto expands to a Mul, no longer a Pow
    x**2*y
    >>> _*a # so Mul doesn't combine them
    x**2*y*sqrt(x*sqrt(y))
    >>> powsimp(_) # but powsimp will
    (x*sqrt(y))**(5/2)
    >>> powsimp(x*y*a) # but won't when doing so would violate assumptions
    x*y*sqrt(x*sqrt(y))

    """

    def recurse(arg, **kwargs):
        _deep = kwargs.get('deep', deep)
        _combine = kwargs.get('combine', combine)
        _force = kwargs.get('force', force)
        _measure = kwargs.get('measure', measure)
        return powsimp(arg, _deep, _combine, _force, _measure)

    expr = sympify(expr)

    if not isinstance(expr, Basic) or expr.is_Atom or expr in (exp_polar(0), exp_polar(1)):
        return expr

    if deep or expr.is_Add or expr.is_Mul and _y not in expr.args:
        expr = expr.func(*[recurse(w) for w in expr.args])

    if expr.is_Pow:
        return recurse(expr*_y, deep=False)/_y

    if not expr.is_Mul:
        return expr

    # handle the Mul

    if combine in ('exp', 'all'):
        # Collect base/exp data, while maintaining order in the
        # non-commutative parts of the product
        c_powers = defaultdict(list)
        nc_part = []
        newexpr = []
        for term in expr.args:
            if term.is_commutative:
                b, e = term.as_base_exp()
                if deep:
                    b, e = [recurse(i) for i in [b, e]]
                c_powers[b].append(e)
            else:
                # This is the logic that combines exponents for equal,
                # but non-commutative bases: A**x*A**y == A**(x+y).
                if nc_part:
                    b1, e1 = nc_part[-1].as_base_exp()
                    b2, e2 = term.as_base_exp()
                    if (b1 == b2 and
                            e1.is_commutative and e2.is_commutative):
                        nc_part[-1] = Pow(b1, Add(e1, e2))
                        continue
                nc_part.append(term)

        # add up exponents of common bases
        for b, e in c_powers.iteritems():
            c_powers[b] = Add(*e)

        # check for base and inverted base pairs
        be = c_powers.items()
        skip = set()  # skip if we already saw them
        for b, e in be:
            if b in skip:
                continue
            bpos = b.is_positive or b.is_polar
            if bpos:
                binv = 1/b
                if b != binv and binv in c_powers:
                    if b.as_numer_denom()[0] is S.One:
                        c_powers.pop(b)
                        c_powers[binv] -= e
                    else:
                        skip.add(binv)
                        e = c_powers.pop(binv)
                        c_powers[b] -= e

        # filter c_powers and convert to a list
        c_powers = [(b, e) for b, e in c_powers.iteritems() if e]

        # ==============================================================
        # check for Mul bases of Rational powers that can be combined with
        # separated bases, e.g. x*sqrt(x*y)*sqrt(x*sqrt(x*y)) -> (x*sqrt(x*y))**(3/2)
        # ---------------- helper functions
        def ratq(x):
            '''Return Rational part of x's exponent as it appears in the bkey.
            '''
            return bkey(x)[0][1]

        def bkey(b, e=None):
            '''Return (b**s, c.q), c.p where e -> c*s. If e is not given then
            it will be taken by using as_base_exp() on the input b.
            e.g.
                x**3/2 -> (x, 2), 3
                x**y -> (x**y, 1), 1
                x**(2*y/3) -> (x**y, 3), 2
                exp(x/2) -> (exp(a), 2), 1

            '''
            if e is not None:  # coming from c_powers or from below
                if e.is_Integer:
                    return (b, S.One), e
                elif e.is_Rational:
                    return (b, Integer(e.q)), Integer(e.p)
                else:
                    c, m = e.as_coeff_Mul(rational=True)
                    if c is not S.One:
                        return (b**m, Integer(c.q)), Integer(c.p)
                    else:
                        return (b**e, S.One), S.One
            else:
                return bkey(*b.as_base_exp())

        def update(b):
            '''Decide what to do with base, b. If its exponent is now an
            integer multiple of the Rational denominator, then remove it
            and put the factors of its base in the common_b dictionary or
            update the existing bases if necessary. If it has been zeroed
            out, simply remove the base.
            '''
            newe, r = divmod(common_b[b], b[1])
            if not r:
                common_b.pop(b)
                if newe:
                    for m in Mul.make_args(b[0]**newe):
                        b, e = bkey(m)
                        if b not in common_b:
                            common_b[b] = 0
                        common_b[b] += e
                        if b[1] != 1:
                            bases.append(b)
        # ---------------- end of helper functions

        # assemble a dictionary of the factors having a Rational power
        common_b = {}
        done = []
        bases = []
        for b, e in c_powers:
            b, e = bkey(b, e)
            common_b[b] = e
            if b[1] != 1 and b[0].is_Mul:
                bases.append(b)
        bases.sort(key=default_sort_key)  # this makes tie-breaking canonical
        bases.sort(key=measure, reverse=True)  # handle longest first
        for base in bases:
            if base not in common_b:  # it may have been removed already
                continue
            b, exponent = base
            last = False  # True when no factor of base is a radical
            qlcm = 1  # the lcm of the radical denominators
            while True:
                bstart = b
                qstart = qlcm

                bb = []  # list of factors
                ee = []  # (factor's exponent, current value of that exponent in common_b)
                for bi in Mul.make_args(b):
                    bib, bie = bkey(bi)
                    if bib not in common_b or common_b[bib] < bie:
                        ee = bb = []  # failed
                        break
                    ee.append([bie, common_b[bib]])
                    bb.append(bib)
                if ee:
                    # find the number of extractions possible
                    # e.g. [(1, 2), (2, 2)] -> min(2/1, 2/2) -> 1
                    min1 = ee[0][1]/ee[0][0]
                    for i in xrange(len(ee)):
                        rat = ee[i][1]/ee[i][0]
                        if rat < 1:
                            break
                        min1 = min(min1, rat)
                    else:
                        # update base factor counts
                        # e.g. if ee = [(2, 5), (3, 6)] then min1 = 2
                        # and the new base counts will be 5-2*2 and 6-2*3
                        for i in xrange(len(bb)):
                            common_b[bb[i]] -= min1*ee[i][0]
                            update(bb[i])
                        # update the count of the base
                        # e.g. x**2*y*sqrt(x*sqrt(y)) the count of x*sqrt(y)
                        # will increase by 4 to give bkey (x*sqrt(y), 2, 5)
                        common_b[base] += min1*qstart*exponent
                if (last  # no more radicals in base
                    or len(common_b) == 1  # nothing left to join with
                    or all(k[1] == 1 for k in common_b)  # no radicals left in common_b
                        ):
                    break
                # see what we can exponentiate base by to remove any radicals
                # so we know what to search for
                # e.g. if base were x**(1/2)*y**(1/3) then we should exponentiate
                # by 6 and look for powers of x and y in the ratio of 2 to 3
                qlcm = lcm([ratq(bi) for bi in Mul.make_args(bstart)])
                if qlcm == 1:
                    break  # we are done
                b = bstart**qlcm
                qlcm *= qstart
                if all(ratq(bi) == 1 for bi in Mul.make_args(b)):
                    last = True  # we are going to be done after this next pass
            # this base no longer can find anything to join with and
            # since it was longer than any other we are done with it
            b, q = base
            done.append((b, common_b.pop(base)*Rational(1, q)))

        # update c_powers and get ready to continue with powsimp
        c_powers = done
        # there may be terms still in common_b that were bases that were
        # identified as needing processing, so remove those, too
        for (b, q), e in common_b.items():
            if (b.is_Pow or b.func is exp) and \
                    q is not S.One and not b.exp.is_Rational:
                b, be = b.as_base_exp()
                b = b**(be/q)
            else:
                b = root(b, q)
            c_powers.append((b, e))
        check = len(c_powers)
        c_powers = dict(c_powers)
        assert len(c_powers) == check  # there should have been no duplicates
        # ==============================================================

        # rebuild the expression
        newexpr = Mul(
            *(newexpr + [Pow(b, e) for b, e in c_powers.iteritems()]))
        if combine == 'exp':
            return Mul(newexpr, Mul(*nc_part))
        else:
            return recurse(Mul(*nc_part), combine='base') * \
                recurse(newexpr, combine='base')

    elif combine == 'base':

        # Build c_powers and nc_part.  These must both be lists not
        # dicts because exp's are not combined.
        c_powers = []
        nc_part = []
        for term in expr.args:
            if term.is_commutative:
                c_powers.append(list(term.as_base_exp()))
            else:
                # This is the logic that combines bases that are
                # different and non-commutative, but with equal and
                # commutative exponents: A**x*B**x == (A*B)**x.
                if nc_part:
                    b1, e1 = nc_part[-1].as_base_exp()
                    b2, e2 = term.as_base_exp()
                    if (e1 == e2 and e2.is_commutative):
                        nc_part[-1] = Pow(Mul(b1, b2), e1)
                        continue
                nc_part.append(term)

        # Pull out numerical coefficients from exponent if assumptions allow
        # e.g., 2**(2*x) => 4**x
        for i in xrange(len(c_powers)):
            b, e = c_powers[i]
            if not (b.is_nonnegative or e.is_integer or force or b.is_polar):
                continue
            exp_c, exp_t = e.as_coeff_Mul(rational=True)
            if exp_c is not S.One and exp_t is not S.One:
                c_powers[i] = [Pow(b, exp_c), exp_t]

        # Combine bases whenever they have the same exponent and
        # assumptions allow
        # first gather the potential bases under the common exponent
        c_exp = defaultdict(list)
        for b, e in c_powers:
            if deep:
                e = recurse(e)
            c_exp[e].append(b)
        del c_powers

        # Merge back in the results of the above to form a new product
        c_powers = defaultdict(list)
        for e in c_exp:
            bases = c_exp[e]

            # calculate the new base for e

            if len(bases) == 1:
                new_base = bases[0]
            elif e.is_integer or force:
                new_base = Mul(*bases)
            else:
                # see which ones can be joined
                unk = []
                nonneg = []
                neg = []
                for bi in bases:
                    if bi.is_negative:
                        neg.append(bi)
                    elif bi.is_nonnegative:
                        nonneg.append(bi)
                    elif bi.is_polar:
                        nonneg.append(
                            bi)  # polar can be treated like non-negative
                    else:
                        unk.append(bi)
                if len(unk) == 1 and not neg or len(neg) == 1 and not unk:
                    # a single neg or a single unk can join the rest
                    nonneg.extend(unk + neg)
                    unk = neg = []
                elif neg:
                    # their negative signs cancel in groups of 2*q if we know
                    # that e = p/q else we have to treat them as unknown
                    israt = False
                    if e.is_Rational:
                        israt = True
                    else:
                        p, d = e.as_numer_denom()
                        if p.is_integer and d.is_integer:
                            israt = True
                    if israt:
                        neg = [-w for w in neg]
                        unk.extend([S.NegativeOne]*len(neg))
                    else:
                        unk.extend(neg)
                        neg = []
                    del israt

                # these shouldn't be joined
                for b in unk:
                    c_powers[b].append(e)
                # here is a new joined base
                new_base = Mul(*(nonneg + neg))
                # if there are positive parts they will just get separated again
                # unless some change is made

                def _terms(e):
                    # return the number of terms of this expression
                    # when multiplied out -- assuming no joining of terms
                    if e.is_Add:
                        return sum([_terms(ai) for ai in e.args])
                    if e.is_Mul:
                        return prod([_terms(mi) for mi in e.args])
                    return 1
                xnew_base = expand_mul(new_base, deep=False)
                if len(Add.make_args(xnew_base)) < _terms(new_base):
                    new_base = factor_terms(xnew_base)

            c_powers[new_base].append(e)

        # break out the powers from c_powers now
        c_part = [Pow(b, ei) for b, e in c_powers.iteritems() for ei in e]

        # we're done
        return Mul(*(c_part + nc_part))

    else:
        raise ValueError("combine must be one of ('all', 'exp', 'base').")


def hypersimp(f, k):
    """Given combinatorial term f(k) simplify its consecutive term ratio
       i.e. f(k+1)/f(k).  The input term can be composed of functions and
       integer sequences which have equivalent representation in terms
       of gamma special function.

       The algorithm performs three basic steps:

       1. Rewrite all functions in terms of gamma, if possible.

       2. Rewrite all occurrences of gamma in terms of products
          of gamma and rising factorial with integer,  absolute
          constant exponent.

       3. Perform simplification of nested fractions, powers
          and if the resulting expression is a quotient of
          polynomials, reduce their total degree.

       If f(k) is hypergeometric then as result we arrive with a
       quotient of polynomials of minimal degree. Otherwise None
       is returned.

       For more information on the implemented algorithm refer to:

       1. W. Koepf, Algorithms for m-fold Hypergeometric Summation,
          Journal of Symbolic Computation (1995) 20, 399-417
    """
    f = sympify(f)

    g = f.subs(k, k + 1) / f

    g = g.rewrite(gamma)
    g = expand_func(g)
    g = powsimp(g, deep=True, combine='exp')

    if g.is_rational_function(k):
        return simplify(g, ratio=S.Infinity)
    else:
        return None


def hypersimilar(f, g, k):
    """Returns True if 'f' and 'g' are hyper-similar.

       Similarity in hypergeometric sense means that a quotient of
       f(k) and g(k) is a rational function in k.  This procedure
       is useful in solving recurrence relations.

       For more information see hypersimp().

    """
    f, g = map(sympify, (f, g))

    h = (f/g).rewrite(gamma)
    h = h.expand(func=True, basic=False)

    return h.is_rational_function(k)

from sympy.utilities.timeutils import timethis


@timethis('combsimp')
def combsimp(expr):
    r"""
    Simplify combinatorial expressions.

    This function takes as input an expression containing factorials,
    binomials, Pochhammer symbol and other "combinatorial" functions,
    and tries to minimize the number of those functions and reduce
    the size of their arguments. The result is be given in terms of
    binomials and factorials.

    The algorithm works by rewriting all combinatorial functions as
    expressions involving rising factorials (Pochhammer symbols) and
    applies recurrence relations and other transformations applicable
    to rising factorials, to reduce their arguments, possibly letting
    the resulting rising factorial to cancel. Rising factorials with
    the second argument being an integer are expanded into polynomial
    forms and finally all other rising factorial are rewritten in terms
    more familiar functions. If the initial expression contained any
    combinatorial functions, the result is expressed using binomial
    coefficients and gamma functions. If the initial expression consisted
    of gamma functions alone, the result is expressed in terms of gamma
    functions.

    If the result is expressed using gamma functions, the following three
    additional steps are performed:

    1. Reduce the number of gammas by applying the reflection theorem
       gamma(x)*gamma(1-x) == pi/sin(pi*x).
    2. Reduce the number of gammas by applying the multiplication theorem
       gamma(x)*gamma(x+1/n)*...*gamma(x+(n-1)/n) == C*gamma(n*x).
    3. Reduce the number of prefactors by absorbing them into gammas, where
       possible.

    All transformation rules can be found (or was derived from) here:

    1. http://functions.wolfram.com/GammaBetaErf/Pochhammer/17/01/02/
    2. http://functions.wolfram.com/GammaBetaErf/Pochhammer/27/01/0005/

    Examples
    ========

    >>> from sympy.simplify import combsimp
    >>> from sympy import factorial, binomial
    >>> from sympy.abc import n, k

    >>> combsimp(factorial(n)/factorial(n - 3))
    n*(n - 2)*(n - 1)
    >>> combsimp(binomial(n+1, k+1)/binomial(n, k))
    (n + 1)/(k + 1)

    """
    factorial = C.factorial
    binomial = C.binomial
    gamma = C.gamma

    # as a rule of thumb, if the expression contained gammas initially, it
    # probably makes sense to retain them
    as_gamma = not expr.has(factorial, binomial)

    class rf(Function):
        @classmethod
        def eval(cls, a, b):
            if b.is_Integer:
                if not b:
                    return S.One

                n, result = int(b), S.One

                if n > 0:
                    for i in xrange(n):
                        result *= a + i

                    return result
                elif n < 0:
                    for i in xrange(1, -n + 1):
                        result *= a - i

                    return 1/result
            else:
                if b.is_Add:
                    c, _b = b.as_coeff_Add()

                    if c.is_Integer:
                        if c > 0:
                            return rf(a, _b)*rf(a + _b, c)
                        elif c < 0:
                            return rf(a, _b)/rf(a + _b + c, -c)

                if a.is_Add:
                    c, _a = a.as_coeff_Add()

                    if c.is_Integer:
                        if c > 0:
                            return rf(_a, b)*rf(_a + b, c)/rf(_a, c)
                        elif c < 0:
                            return rf(_a, b)*rf(_a + c, -c)/rf(_a + b + c, -c)

    expr = expr.replace(binomial,
        lambda n, k: rf((n - k + 1).expand(), k.expand())/rf(1, k.expand()))
    expr = expr.replace(factorial,
        lambda n: rf(1, n.expand()))
    expr = expr.rewrite(gamma)
    expr = expr.replace(gamma,
        lambda n: rf(1, (n - 1).expand()))

    if as_gamma:
        expr = expr.replace(rf,
            lambda a, b: gamma(a + b)/gamma(a))
    else:
        expr = expr.replace(rf,
            lambda a, b: binomial(a + b - 1, b)*factorial(b))

    def rule(n, k):
        coeff, rewrite = S.One, False

        cn, _n = n.as_coeff_Add()

        if _n and cn.is_Integer and cn:
            coeff *= rf(_n + 1, cn)/rf(_n - k + 1, cn)
            rewrite = True
            n = _n

        # this sort of binomial has already been removed by
        # rising factorials but is left here in case the order
        # of rule application is changed
        if k.is_Add:
            ck, _k = k.as_coeff_Add()
            if _k and ck.is_Integer and ck:
                coeff *= rf(n - ck - _k + 1, ck)/rf(_k + 1, ck)
                rewrite = True
                k = _k

        if rewrite:
            return coeff*binomial(n, k)

    expr = expr.replace(binomial, rule)

    def rule_gamma(expr):
        """ Simplify products of gamma functions further. """

        if expr.is_Atom:
            return expr

        expr = expr.func(*[rule_gamma(x) for x in expr.args])
        if not expr.is_Mul:
            return expr

        numer_gammas = []
        denom_gammas = []
        denom_others = []
        newargs, numer_others = expr.args_cnc()

        # order newargs canonically
        cexpr = expr.func(*newargs)
        newargs = list(cexpr._sorted_args) if not cexpr.is_Atom else [cexpr]
        del cexpr

        while newargs:
            arg = newargs.pop()
            b, e = arg.as_base_exp()
            if e.is_Integer:
                n = abs(e)
                if isinstance(b, gamma):
                    barg = b.args[0]
                    if e > 0:
                        numer_gammas.extend([barg]*n)
                    elif e < 0:
                        denom_gammas.extend([barg]*n)
                else:
                    if e > 0:
                        numer_others.extend([b]*n)
                    elif e < 0:
                        denom_others.extend([b]*n)
            else:
                numer_others.append(arg)

        # Try to reduce the number of gamma factors by applying the
        # reflection formula gamma(x)*gamma(1-x) = pi/sin(pi*x)
        for gammas, numer, denom in [(
            numer_gammas, numer_others, denom_others),
                (denom_gammas, denom_others, numer_others)]:
            new = []
            while gammas:
                g1 = gammas.pop()
                if g1.is_integer:
                    new.append(g1)
                    continue
                for i, g2 in enumerate(gammas):
                    n = g1 + g2 - 1
                    if not n.is_Integer:
                        continue
                    numer.append(S.Pi)
                    denom.append(C.sin(S.Pi*g1))
                    gammas.pop(i)
                    if n > 0:
                        for k in range(n):
                            numer.append(1 - g1 + k)
                    elif n < 0:
                        for k in range(-n):
                            denom.append(-g1 - k)
                    break
                else:
                    new.append(g1)
            # /!\ updating IN PLACE
            gammas[:] = new

        # Try to reduce the number of gamma factors by applying the
        # multiplication theorem.

        def _run(coeffs):
            # find runs in coeffs such that the difference in terms (mod 1)
            # of t1, t2, ..., tn is 1/n
            from sympy.utilities.iterables import uniq
            u = list(uniq(coeffs))
            for i in range(len(u)):
                dj = ([((u[j] - u[i]) % 1, j) for j in range(i + 1, len(u))])
                for one, j in dj:
                    if one.p == 1 and one.q != 1:
                        n = one.q
                        got = [i]
                        get = range(1, n)
                        for d, j in dj:
                            m = n*d
                            if m.is_Integer and m in get:
                                get.remove(m)
                                got.append(j)
                                if not get:
                                    break
                        else:
                            continue
                        for i, j in enumerate(got):
                            c = u[j]
                            coeffs.remove(c)
                            got[i] = c
                        return one.q, got[0], got[1:]

        def _mult_thm(gammas, numer, denom):
            # pull off and analyze the leading coefficient from each gamma arg
            # looking for runs in those Rationals

            # expr -> coeff + resid -> rats[resid] = coeff
            rats = {}
            for g in gammas:
                c, resid = g.as_coeff_Add()
                rats.setdefault(resid, []).append(c)

            # look for runs in Rationals for each resid
            keys = sorted(rats, key=default_sort_key)
            for resid in keys:
                coeffs = list(sorted(rats[resid]))
                new = []
                while True:
                    run = _run(coeffs)
                    if run is None:
                        break

                    # process the sequence that was found:
                    # 1) convert all the gamma functions to have the right
                    #    argument (could be off by an integer)
                    # 2) append the factors corresponding to the theorem
                    # 3) append the new gamma function

                    n, ui, other = run

                    # (1)
                    for u in other:
                        con = resid + u - 1
                        for k in range(int(u - ui)):
                            numer.append(con - k)

                    con = n*(resid + ui)  # for (2) and (3)

                    # (2)
                    numer.append((2*S.Pi)**(S(n - 1)/2)*
                                 n**(S(1)/2 - con))
                    # (3)
                    new.append(con)

                # restore resid to coeffs
                rats[resid] = [resid + c for c in coeffs] + new

            # rebuild the gamma arguments
            g = []
            for resid in keys:
                g += rats[resid]
            # /!\ updating IN PLACE
            gammas[:] = g

        for l, numer, denom in [(numer_gammas, numer_others, denom_others),
                                (denom_gammas, denom_others, numer_others)]:
            _mult_thm(l, numer, denom)

        # Try to reduce the number of gammas by using the duplication
        # theorem to cancel an upper and lower.
        # e.g. gamma(2*s)/gamma(s) = gamma(s)*gamma(s+1/2)*C/gamma(s)
        # (in principle this can also be done with with factors other than two,
        #  but two is special in that we need only matching numer and denom, not
        #  several in numer).
        for ng, dg, no, do in [(numer_gammas, denom_gammas, numer_others,
                                denom_others),
                               (denom_gammas, numer_gammas, denom_others,
                                numer_others)]:

            while True:
                for x in ng:
                    for y in dg:
                        n = x - 2*y
                        if n.is_Integer:
                            break
                    else:
                        continue
                    break
                else:
                    break
                ng.remove(x)
                dg.remove(y)
                if n > 0:
                    for k in xrange(n):
                        no.append(2*y + k)
                elif n < 0:
                    for k in xrange(-n):
                        do.append(2*y - 1 - k)
                ng.append(y + S(1)/2)
                no.append(2**(2*y - 1))
                do.append(sqrt(S.Pi))

        # Try to absorb factors into the gammas.
        # This code (in particular repeated calls to find_fuzzy) can be very
        # slow.
        def find_fuzzy(l, x):
            S1, T1 = compute_ST(x)
            for y in l:
                S2, T2 = inv[y]
                if T1 != T2 or (not S1.intersection(S2) and
                                (S1 != set() or S2 != set())):
                    continue
                # XXX we want some simplification (e.g. cancel or
                # simplify) but no matter what it's slow.
                a = len(cancel(x/y).free_symbols)
                b = len(x.free_symbols)
                c = len(y.free_symbols)
                # TODO is there a better heuristic?
                if a == 0 and (b > 0 or c > 0):
                    return y

        # We thus try to avoid expensive calls by building the following
        # "invariants": For every factor or gamma function argument
        #   - the set of free symbols S
        #   - the set of functional components T
        # We will only try to absorb if T1==T2 and (S1 intersect S2 != emptyset
        # or S1 == S2 == emptyset)
        inv = {}

        def compute_ST(expr):
            from sympy import Function, Pow
            if expr in inv:
                return inv[expr]
            return (expr.free_symbols, expr.atoms(Function).union(
                    set(e.exp for e in expr.atoms(Pow))))

        def update_ST(expr):
            inv[expr] = compute_ST(expr)
        for expr in numer_gammas + denom_gammas + numer_others + denom_others:
            update_ST(expr)

        for gammas, numer, denom in [(
            numer_gammas, numer_others, denom_others),
                (denom_gammas, denom_others, numer_others)]:
            new = []
            while gammas:
                g = gammas.pop()
                cont = True
                while cont:
                    cont = False
                    y = find_fuzzy(numer, g)
                    if y is not None:
                        numer.remove(y)
                        if y != g:
                            numer.append(y/g)
                            update_ST(y/g)
                        g += 1
                        cont = True
                    y = find_fuzzy(numer, 1/(g - 1))
                    if y is not None:
                        numer.remove(y)
                        if y != 1/(g - 1):
                            numer.append((g - 1)*y)
                            update_ST((g - 1)*y)
                        g -= 1
                        cont = True
                    y = find_fuzzy(denom, 1/g)
                    if y is not None:
                        denom.remove(y)
                        if y != 1/g:
                            denom.append(y*g)
                            update_ST(y*g)
                        g += 1
                        cont = True
                    y = find_fuzzy(denom, g - 1)
                    if y is not None:
                        denom.remove(y)
                        if y != g - 1:
                            numer.append((g - 1)/y)
                            update_ST((g - 1)/y)
                        g -= 1
                        cont = True
                new.append(g)
            # /!\ updating IN PLACE
            gammas[:] = new

        return C.Mul(*[gamma(g) for g in numer_gammas]) \
            / C.Mul(*[gamma(g) for g in denom_gammas]) \
            * C.Mul(*numer_others) / C.Mul(*denom_others)

    # (for some reason we cannot use Basic.replace in this case)
    expr = rule_gamma(expr)

    return factor(expr)


def signsimp(expr, evaluate=True):
    """Make all Add sub-expressions canonical wrt sign.

    If an Add subexpression, ``a``, can have a sign extracted,
    as determined by could_extract_minus_sign, it is replaced
    with Mul(-1, a, evaluate=False). This allows signs to be
    extracted from powers and products.

    Examples
    ========

    >>> from sympy import signsimp, exp
    >>> from sympy.abc import x, y
    >>> n = -1 + 1/x
    >>> n/x/(-n)**2 - 1/n/x
    (-1 + 1/x)/(x*(1 - 1/x)**2) - 1/(x*(-1 + 1/x))
    >>> signsimp(_)
    0
    >>> x*n + x*-n
    x*(-1 + 1/x) + x*(1 - 1/x)
    >>> signsimp(_)
    0
    >>> n**3
    (-1 + 1/x)**3
    >>> signsimp(_)
    -(1 - 1/x)**3

    By default, signsimp doesn't leave behind any hollow simplification:
    if making an Add canonical wrt sign didn't change the expression, the
    original Add is restored. If this is not desired then the keyword
    ``evaluate`` can be set to False:

    >>> e = exp(y - x)
    >>> signsimp(e) == e
    True
    >>> signsimp(e, evaluate=False)
    exp(-(x - y))

    """
    expr = sympify(expr)
    if not isinstance(expr, Expr) or expr.is_Atom:
        return expr
    e = sub_post(sub_pre(expr))
    if not isinstance(e, Expr) or e.is_Atom:
        return e
    if e.is_Add:
        return Add(*[signsimp(a) for a in e.args])
    if evaluate:
        e = e.xreplace(dict([(m, -(-m)) for m in e.atoms(Mul) if -(-m) != m]))
    return e


def simplify(expr, ratio=1.7, measure=count_ops):
    """
    Simplifies the given expression.

    Simplification is not a well defined term and the exact strategies
    this function tries can change in the future versions of SymPy. If
    your algorithm relies on "simplification" (whatever it is), try to
    determine what you need exactly  -  is it powsimp()?, radsimp()?,
    together()?, logcombine()?, or something else? And use this particular
    function directly, because those are well defined and thus your algorithm
    will be robust.

    Nonetheless, especially for interactive use, or when you don't know
    anything about the structure of the expression, simplify() tries to apply
    intelligent heuristics to make the input expression "simpler".  For
    example:

    >>> from sympy import simplify, cos, sin
    >>> from sympy.abc import x, y
    >>> a = (x + x**2)/(x*sin(y)**2 + x*cos(y)**2)
    >>> a
    (x**2 + x)/(x*sin(y)**2 + x*cos(y)**2)
    >>> simplify(a)
    x + 1

    Note that we could have obtained the same result by using specific
    simplification functions:

    >>> from sympy import trigsimp, cancel
    >>> b = trigsimp(a)
    >>> b
    (x**2 + x)/x
    >>> c = cancel(b)
    >>> c
    x + 1

    In some cases, applying :func:`simplify` may actually result in some more
    complicated expression. The default ``ratio=1.7`` prevents more extreme
    cases: if (result length)/(input length) > ratio, then input is returned
    unmodified.  The ``measure`` parameter lets you specify the function used
    to determine how complex an expression is.  The function should take a
    single argument as an expression and return a number such that if
    expression ``a`` is more complex than expression ``b``, then
    ``measure(a) > measure(b)``.  The default measure function is
    :func:`count_ops`, which returns the total number of operations in the
    expression.

    For example, if ``ratio=1``, ``simplify`` output can't be longer
    than input.

    ::

        >>> from sympy import sqrt, simplify, count_ops, oo
        >>> root = 1/(sqrt(2)+3)

    Since ``simplify(root)`` would result in a slightly longer expression,
    root is returned unchanged instead::

       >>> simplify(root, ratio=1) == root
       True

    If ``ratio=oo``, simplify will be applied anyway::

        >>> count_ops(simplify(root, ratio=oo)) > count_ops(root)
        True

    Note that the shortest expression is not necessary the simplest, so
    setting ``ratio`` to 1 may not be a good idea.
    Heuristically, the default value ``ratio=1.7`` seems like a reasonable
    choice.

    You can easily define your own measure function based on what you feel
    should represent the "size" or "complexity" of the input expression.  Note
    that some choices, such as ``lambda expr: len(str(expr))`` may appear to be
    good metrics, but have other problems (in this case, the measure function
    may slow down simplify too much for very large expressions).  If you don't
    know what a good metric would be, the default, ``count_ops``, is a good one.

    For example:

    >>> from sympy import symbols, log
    >>> a, b = symbols('a b', positive=True)
    >>> g = log(a) + log(b) + log(a)*log(1/b)
    >>> h = simplify(g)
    >>> h
    log(a*b**(log(1/a) + 1))
    >>> count_ops(g)
    8
    >>> count_ops(h)
    6

    So you can see that ``h`` is simpler than ``g`` using the count_ops metric.
    However, we may not like how ``simplify`` (in this case, using
    ``logcombine``) has created the ``b**(log(1/a) + 1)`` term.  A simple way to
    reduce this would be to give more weight to powers as operations in
    ``count_ops``.  We can do this by using the ``visual=True`` option:

    >>> print count_ops(g, visual=True)
    2*ADD + DIV + 4*LOG + MUL
    >>> print count_ops(h, visual=True)
    ADD + DIV + 2*LOG + MUL + POW

    >>> from sympy import Symbol, S
    >>> def my_measure(expr):
    ...     POW = Symbol('POW')
    ...     # Discourage powers by giving POW a weight of 10
    ...     count = count_ops(expr, visual=True).subs(POW, 10)
    ...     # Every other operation gets a weight of 1 (the default)
    ...     count = count.replace(Symbol, type(S.One))
    ...     return count
    >>> my_measure(g)
    8
    >>> my_measure(h)
    15
    >>> 15./8 > 1.7 # 1.7 is the default ratio
    True
    >>> simplify(g, measure=my_measure)
    -log(a)*log(b) + log(a) + log(b)

    Note that because ``simplify()`` internally tries many different
    simplification strategies and then compares them using the measure
    function, we get a completely different result that is still different
    from the input expression by doing this.
    """

    try:
        return expr._eval_simplify(ratio=ratio, measure=measure)
    except AttributeError:
        pass

    from sympy.simplify.hyperexpand import hyperexpand
    from sympy.functions.special.bessel import BesselBase

    original_expr = expr = sympify(expr)

    expr = signsimp(expr)

    if not isinstance(expr, Basic):  # XXX: temporary hack
        return expr

    if isinstance(expr, Atom):
        return expr

    if isinstance(expr, C.Relational):
        return expr.__class__(simplify(expr.lhs, ratio=ratio),
                              simplify(expr.rhs, ratio=ratio))

    # TODO: Apply different strategies, considering expression pattern:
    # is it a purely rational function? Is there any trigonometric function?...
    # See also https://github.com/sympy/sympy/pull/185.

    def shorter(*choices):
        '''Return the choice that has the fewest ops. In case of a tie,
        the expression listed first is selected.'''
        if not has_variety(choices):
            return choices[0]
        return min(choices, key=measure)

    expr0 = powsimp(expr)
    if expr.is_commutative is False:
        expr1 = together(expr0)
        expr2 = factor_terms(expr1)
    else:
        expr1 = cancel(expr0)
        expr2 = together(expr1.expand(), deep=True)

    # sometimes factors in the denominators need to be allowed to join
    # factors in numerators (see issue 3270)
    n, d = expr.as_numer_denom()
    if (n, d) != fraction(expr):
        expr0b = powsimp(n)/powsimp(d)
        if expr0b != expr0:
            if expr.is_commutative is False:
                expr1b = together(expr0b)
                expr2b = factor_terms(expr1b)
            else:
                expr1b = cancel(expr0b)
                expr2b = together(expr1b.expand(), deep=True)
            if shorter(expr2b, expr) == expr2b:
                expr1, expr2 = expr1b, expr2b

    if ratio is S.Infinity:
        expr = expr2
    else:
        expr = shorter(expr2, expr1, expr)
    if not isinstance(expr, Basic):  # XXX: temporary hack
        return expr

    # hyperexpand automatically only works on hypergeometric terms
    expr = hyperexpand(expr)

    if expr.has(BesselBase):
        expr = besselsimp(expr)

    if expr.has(C.TrigonometricFunction) or expr.has(C.HyperbolicFunction):
        expr = trigsimp(expr, deep=True)

    if expr.has(C.log):
        expr = shorter(expand_log(expr, deep=True), logcombine(expr))

    if expr.has(C.CombinatorialFunction, gamma):
        expr = combsimp(expr)

    expr = powsimp(expr, combine='exp', deep=True)
    short = shorter(expr, powsimp(factor_terms(expr)))
    if short != expr:
        # get rid of hollow 2-arg Mul factorization
        from sympy.core.rules import Transform
        hollow_mul = Transform(
            lambda x: Mul(*x.args),
            lambda x:
            x.is_Mul and
            len(x.args) == 2 and
            x.args[0].is_Number and
            x.args[1].is_Add and
            x.is_commutative)
        expr = shorter(short.xreplace(hollow_mul), expr)
    numer, denom = expr.as_numer_denom()
    if denom.is_Add:
        n, d = fraction(radsimp(1/denom, symbolic=False, max_terms=1))
        if n is not S.One:
            expr = (numer*n).expand()/d

    if expr.could_extract_minus_sign():
        n, d = expr.as_numer_denom()
        if d != 0:
            expr = -n/(-d)

    if measure(expr) > ratio*measure(original_expr):
        return original_expr

    return expr


def _real_to_rational(expr):
    """
    Replace all reals in expr with rationals.

    >>> from sympy import nsimplify
    >>> from sympy.abc import x

    >>> nsimplify(.76 + .1*x**.5, rational=True)
    sqrt(x)/10 + 19/25

    """
    p = expr
    reps = {}
    for r in p.atoms(C.Float):
        newr = nsimplify(r, rational=False)
        if not newr.is_Rational or r.is_finite and not newr.is_finite:
            if newr < 0:
                newr = -r
                d = Pow(10, int((mpmath.log(newr)/mpmath.log(10))))
                newr = -Rational(str(newr/d))*d
            elif newr > 0:
                d = Pow(10, int((mpmath.log(r)/mpmath.log(10))))
                newr = Rational(str(r/d))*d
            else:
                newr = Integer(0)
        reps[r] = newr
    return p.subs(reps, simultaneous=True)


def nsimplify(expr, constants=[], tolerance=None, full=False, rational=None):
    """
    Find a simple representation for a number or, if there are free symbols or
    if rational=True, then replace Floats with their Rational equivalents. If
    no change is made and rational is not False then Floats will at least be
    converted to Rationals.

    For numerical expressions, a simple formula that numerically matches the
    given numerical expression is sought (and the input should be possible
    to evalf to a precision of at least 30 digits).

    Optionally, a list of (rationally independent) constants to
    include in the formula may be given.

    A lower tolerance may be set to find less exact matches. If no tolerance
    is given then the least precise value will set the tolerance (e.g. Floats
    default to 15 digits of precision, so would be tolerance=10**-15).

    With full=True, a more extensive search is performed
    (this is useful to find simpler numbers when the tolerance
    is set low).

    Examples
    ========

        >>> from sympy import nsimplify, sqrt, GoldenRatio, exp, I, exp, pi
        >>> nsimplify(4/(1+sqrt(5)), [GoldenRatio])
        -2 + 2*GoldenRatio
        >>> nsimplify((1/(exp(3*pi*I/5)+1)))
        1/2 - I*sqrt(sqrt(5)/10 + 1/4)
        >>> nsimplify(I**I, [pi])
        exp(-pi/2)
        >>> nsimplify(pi, tolerance=0.01)
        22/7

    See Also
    ========
    sympy.core.function.nfloat

    """
    expr = sympify(expr)
    if rational or expr.free_symbols:
        return _real_to_rational(expr)

    # sympy's default tolarance for Rationals is 15; other numbers may have
    # lower tolerances set, so use them to pick the largest tolerance if none
    # was given
    tolerance = tolerance or 10**-min([15] +
                                     [mpmath.libmp.libmpf.prec_to_dps(n._prec)
                                     for n in expr.atoms(Float)])

    prec = 30
    bprec = int(prec*3.33)

    constants_dict = {}
    for constant in constants:
        constant = sympify(constant)
        v = constant.evalf(prec)
        if not v.is_Float:
            raise ValueError("constants must be real-valued")
        constants_dict[str(constant)] = v._to_mpmath(bprec)

    exprval = expr.evalf(prec, chop=True)
    re, im = exprval.as_real_imag()

    # Must be numerical
    if not ((re.is_Float or re.is_Integer) and (im.is_Float or im.is_Integer)):
        return expr

    def nsimplify_real(x):
        orig = mpmath.mp.dps
        xv = x._to_mpmath(bprec)
        try:
            # We'll be happy with low precision if a simple fraction
            if not (tolerance or full):
                mpmath.mp.dps = 15
                rat = mpmath.findpoly(xv, 1)
                if rat is not None:
                    return Rational(-int(rat[1]), int(rat[0]))
            mpmath.mp.dps = prec
            newexpr = mpmath.identify(xv, constants=constants_dict,
                tol=tolerance, full=full)
            if not newexpr:
                raise ValueError
            if full:
                newexpr = newexpr[0]
            expr = sympify(newexpr)
            if expr.is_finite is False and not xv in [mpmath.inf, mpmath.ninf]:
                raise ValueError
            return expr
        finally:
            # even though there are returns above, this is executed
            # before leaving
            mpmath.mp.dps = orig
    try:
        if re:
            re = nsimplify_real(re)
        if im:
            im = nsimplify_real(im)
    except ValueError:
        if rational is None:
            return _real_to_rational(expr)
        return expr

    rv = re + im*S.ImaginaryUnit
    # if there was a change or rational is explicitly not wanted
    # return the value, else return the Rational representation
    if rv != expr or rational is False:
        return rv
    return _real_to_rational(expr)


def logcombine(expr, force=False):
    """
    Takes logarithms and combines them using the following rules:

    - log(x)+log(y) == log(x*y)
    - a*log(x) == log(x**a)

    These identities are only valid if x and y are positive and if a is real,
    so the function will not combine the terms unless the arguments have the
    proper assumptions on them.  Use logcombine(func, force=True) to
    automatically assume that the arguments of logs are positive and that
    coefficients are real.  Note that this will not change any assumptions
    already in place, so if the coefficient is imaginary or the argument
    negative, combine will still not combine the equations.  Change the
    assumptions on the variables to make them combine.

    Examples
    ========

    >>> from sympy import Symbol, symbols, log, logcombine
    >>> from sympy.abc import a, x, y, z
    >>> logcombine(a*log(x)+log(y)-log(z))
    a*log(x) + log(y) - log(z)
    >>> logcombine(a*log(x)+log(y)-log(z), force=True)
    log(x**a*y/z)
    >>> x,y,z = symbols('x,y,z', positive=True)
    >>> a = Symbol('a', real=True)
    >>> logcombine(a*log(x)+log(y)-log(z))
    log(x**a*y/z)

    """
    # Try to make (a+bi)*log(x) == a*log(x)+bi*log(x).  This needs to be a
    # separate function call to avoid infinite recursion.
    expr = expand_mul(expr)
    return _logcombine(expr, force)


def _logcombine(expr, force=False):
    """
    Does the main work for logcombine, it's a separate function to avoid an
    infinite recursion. See the docstrings of logcombine() for help.
    """
    def _getlogargs(expr):
        """
        Returns the arguments of the logarithm in an expression.

        Examples
        ========

        _getlogargs(a*log(x*y))
        x*y
        """
        if expr.func is log:
            return [expr.args[0]]
        else:
            args = []
            for i in expr.args:
                if i.func is log:
                    args.append(_getlogargs(i))
            return flatten(args)
        return None

    if expr.is_Number or expr.is_NumberSymbol or type(expr) == C.Integral:
        return expr

    if isinstance(expr, Equality):
        retval = Equality(_logcombine(expr.lhs - expr.rhs, force),
        Integer(0))
        # If logcombine couldn't do much with the equality, try to make it like
        # it was.  Hopefully extract_additively won't become smart enough to
        # take logs apart :)
        right = retval.lhs.extract_additively(expr.lhs)
        if right:
            return Equality(expr.lhs, _logcombine(-right, force))
        else:
            return retval

    if expr.is_Add:
        argslist = 1
        notlogs = 0
        coeflogs = 0
        for i in expr.args:
            if i.func is log:
                if (i.args[0].is_positive or (force and not
                i.args[0].is_nonpositive)):
                    argslist *= _logcombine(i.args[0], force)
                else:
                    notlogs += i
            elif i.is_Mul and any(
                map(lambda t: getattr(t, 'func', False) == log,
            i.args)):
                largs = _getlogargs(i)
                assert len(largs) != 0
                loglargs = 1
                for j in largs:
                    loglargs *= log(j)

                if all(getattr(t, 'is_positive') for t in largs) \
                    and getattr(i.extract_multiplicatively(loglargs), 'is_real', False) \
                    or (force
                        and not all(getattr(t, 'is_nonpositive') for t in largs)
                        and not getattr(i.extract_multiplicatively(loglargs),
                        'is_real') is False):

                    coeflogs += _logcombine(i, force)
                else:
                    notlogs += i
            elif i.has(log):
                notlogs += _logcombine(i, force)
            else:
                notlogs += i
        if notlogs + log(argslist) + coeflogs == expr:
            return expr
        else:
            alllogs = _logcombine(log(argslist) + coeflogs, force)
            return notlogs + alllogs

    if expr.is_Mul:
        a = Wild('a')
        x = Wild('x')
        coef = expr.match(a*log(x))
        if coef \
            and (coef[a].is_real
                or expr.is_Number
                or expr.is_NumberSymbol
                or type(coef[a]) in (int, float)
                or (force
                and not coef[a].is_imaginary)) \
            and (coef[a].func != log
                or force
                or (not getattr(coef[a], 'is_real') is False
                    and getattr(x, 'is_positive'))):

            return log(coef[x]**coef[a])
        else:
            return _logcombine(expr.args[0], force)*reduce(lambda x, y:
             _logcombine(x, force)*_logcombine(y, force),
                expr.args[1:], S.One)

    if expr.is_Function:
        return expr.func(*map(lambda t: _logcombine(t, force), expr.args))

    if expr.is_Pow:
        return _logcombine(expr.args[0], force) ** \
            _logcombine(expr.args[1], force)

    return expr


def besselsimp(expr):
    """
    Simplify bessel-type functions.

    This routine tries to simplify bessel-type functions. Currently it only
    works on the Bessel J and I functions, however. It works by looking at all
    such functions in turn, and eliminating factors of "I" and "-1" (actually
    their polar equivalents) in front of the argument. After that, functions of
    half-integer order are rewritten using trigonometric functions.

    >>> from sympy import besselj, besseli, besselsimp, polar_lift, I, S
    >>> from sympy.abc import z, nu
    >>> besselsimp(besselj(nu, z*polar_lift(-1)))
    exp(I*pi*nu)*besselj(nu, z)
    >>> besselsimp(besseli(nu, z*polar_lift(-I)))
    exp(-I*pi*nu/2)*besselj(nu, z)
    >>> besselsimp(besseli(S(-1)/2, z))
    sqrt(2)*cosh(z)/(sqrt(pi)*sqrt(z))
    """
    from sympy import besselj, besseli, jn, I, pi, Dummy
    # TODO
    # - extension to more types of functions
    #   (at least rewriting functions of half integer order should be straight
    #    forward also for Y and K)
    # - better algorithm?
    # - simplify (cos(pi*b)*besselj(b,z) - besselj(-b,z))/sin(pi*b) ...
    # - use contiguity relations?

    def replacer(fro, to, factors):
        factors = set(factors)

        def repl(nu, z):
            if factors.intersection(Mul.make_args(z)):
                return to(nu, z)
            return fro(nu, z)
        return repl

    def torewrite(fro, to):
        def tofunc(nu, z):
            return fro(nu, z).rewrite(to)
        return tofunc

    def tominus(fro):
        def tofunc(nu, z):
            return exp(I*pi*nu)*fro(nu, exp_polar(-I*pi)*z)
        return tofunc

    ifactors = [I, exp_polar(I*pi/2), exp_polar(-I*pi/2)]
    expr = expr.replace(besselj, replacer(besselj,
                                          torewrite(besselj, besseli), ifactors))
    expr = expr.replace(besseli, replacer(besseli,
                                          torewrite(besseli, besselj), ifactors))

    minusfactors = [-1, exp_polar(I*pi)]
    expr = expr.replace(
        besselj, replacer(besselj, tominus(besselj), minusfactors))
    expr = expr.replace(
        besseli, replacer(besseli, tominus(besseli), minusfactors))

    z0 = Dummy('z')

    def expander(fro):
        def repl(nu, z):
            if (nu % 1) != S(1)/2:
                return fro(nu, z)
            return unpolarify(fro(nu, z0).rewrite(besselj).rewrite(jn).expand(func=True)).subs(z0, z)
        return repl

    expr = expr.replace(besselj, expander(besselj))
    expr = expr.replace(besseli, expander(besseli))

    return expr<|MERGE_RESOLUTION|>--- conflicted
+++ resolved
@@ -4,13 +4,8 @@
 
 from sympy.core import (Basic, S, C, Add, Mul, Pow, Rational, Integer,
     Derivative, Wild, Symbol, sympify, expand, expand_mul, expand_func,
-<<<<<<< HEAD
     Function, Equality, Dummy, Atom, count_ops, Expr, factor_terms,
-    expand_multinomial, FunctionClass)
-=======
-    Function, Equality, Dummy, Atom, Expr, factor_terms,
-    expand_multinomial, expand_power_base, symbols)
->>>>>>> 66ad21de
+    expand_multinomial, FunctionClass, expand_power_base, symbols)
 
 from sympy.core.compatibility import iterable, reduce, default_sort_key
 from sympy.core.numbers import Float
@@ -858,34 +853,16 @@
             Ds = symbols("d:%d" % len(M2), cls=Dummy)
             ng = Cs + Ds
 
-<<<<<<< HEAD
-            c_hat = Poly(sum([Cs[i] * M1[i] for i in xrange(len(M1))]), opt.gens + ng)
-            d_hat = Poly(sum([Ds[i] * M2[i] for i in xrange(len(M2))]), opt.gens + ng)
-
-            r = reduced(a * d_hat - b * c_hat, G, opt.gens + ng, order=opt.order, polys=True)[1]
+            c_hat = Poly(
+                sum([Cs[i] * M1[i] for i in xrange(len(M1))]), opt.gens + ng)
+            d_hat = Poly(
+                sum([Ds[i] * M2[i] for i in xrange(len(M2))]), opt.gens + ng)
+
+            r = reduced(a * d_hat - b * c_hat, G, opt.gens + ng,
+                        order=opt.order, polys=True)[1]
 
             S = Poly(r, gens=opt.gens).coeffs()
             sol = solve(S, Cs + Ds, minimal=True, quick=True)
-=======
-            c_hat = Poly(
-                sum([Cs[i] * M1[i] for i in xrange(len(M1))]), opt.gens)
-            d_hat = Poly(
-                sum([Ds[i] * M2[i] for i in xrange(len(M2))]), opt.gens)
-
-            r = reduced(a * d_hat - b * c_hat, G, opt.gens,
-                        order=opt.order, polys=True)[1]
-
-            S = r.coeffs()
-            sol = solve(S, Cs + Ds)
-
-            # If nontrivial solutions exist, solve will give them
-            # parametrized, i.e. the values of some keys will be
-            # exprs. Set these to any value different from 0 to obtain
-            # one nontrivial solution:
-            for key in sol.keys():
-                sol[key] = sol[key].subs(dict(zip(Cs + Ds,
-                                         [1] * (len(Cs) + len(Ds)))))
->>>>>>> 66ad21de
 
             if sol and not all([s == 0 for s in sol.itervalues()]):
                 c = c_hat.subs(sol)
@@ -1275,7 +1252,6 @@
     expr = expr.subs(S.ImaginaryUnit, myI)
     subs = [(myI, S.ImaginaryUnit)]
 
-<<<<<<< HEAD
     num, denom = cancel(expr).as_numer_denom()
     try:
         (pnum, pdenom), opt = parallel_poly_from_expr([num, denom])
@@ -1341,10 +1317,6 @@
                                quick=quick, domain=ZZ, polynomial=polynomial).subs(subs)
 
 def trigsimp(expr, **opts):
-=======
-
-def trigsimp(expr, deep=False, recursive=False):
->>>>>>> 66ad21de
     """
     reduces expression by using known trig identities
 
