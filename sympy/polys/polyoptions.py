--- conflicted
+++ resolved
@@ -321,34 +321,23 @@
 class Greedy(BooleanOption):
     """ """
 
-<<<<<<< HEAD
-class Composite(Option):
+    __metaclass__ = OptionType
+
+    option = 'greedy'
+
+    requires = []
+    excludes = ['domain', 'split', 'gaussian', 'extension', 'modulus', 'symmetric']
+
+class Composite(BooleanOption):
+    """ """
+
     __metaclass__ = OptionType
 
     option = 'composite'
 
-    requires = []
-    excludes = ['domain', 'split', 'gaussian', 'extension', 'modulus', 'symmetric']
-
-    default = None
-
-    @classmethod
-    def preprocess(cls, composite):
-        if isinstance(composite, bool):
-            return composite
-        else:
-            raise OptionError("invalid argument for 'composite' option")
-
-    @classmethod
-    def postprocess(cls, options):
-        pass
-
-class Greedy(Option):
-=======
->>>>>>> 1b5cd192
-    __metaclass__ = OptionType
-
-    option = 'greedy'
+    @classmethod
+    def default(cls):
+        return True
 
     requires = []
     excludes = ['domain', 'split', 'gaussian', 'extension', 'modulus', 'symmetric']
@@ -424,18 +413,12 @@
 
     @classmethod
     def postprocess(cls, options):
-<<<<<<< HEAD
-        if options['domain'].is_Composite and set(options['domain'].gens) & \
-        set(options.get('gens', ())):
-            raise PolynomialError("ground domain and generators interferes together")
-=======
         if 'gens' in options and options['domain'].is_Composite:
             if set(options['domain'].gens) & set(options['gens']):
                 raise GeneratorsError("ground domain and generators interferes together")
 
 class Split(BooleanOption):
     """ """
->>>>>>> 1b5cd192
 
     __metaclass__ = OptionType
 
