"""
Second quantization operators and states for bosons.

This follow the formulation of Fetter and Welecka, "Quantum Theory
of Many-Particle Systems."
"""

from sympy import (
    Basic, Expr, Function, Mul, sympify, Integer, Add, sqrt,
    zeros, Pow, I, S, Symbol, Tuple
)

from sympy.utilities import iff
from sympy.core.cache import cacheit
from sympy.core.containers import tuple_wrapper


__all__ = [
    'Dagger',
    'KroneckerDelta',
    'BosonicOperator',
    'AnnihilateBoson',
    'CreateBoson',
    'AnnihilateFermion',
    'CreateFermion',
    'FockState',
    'FockStateBra',
    'FockStateKet',
    'BBra',
    'BKet',
    'FBra',
    'FKet',
    'F',
    'Fd',
    'B',
    'Bd',
    'apply_operators',
    'InnerProduct',
    'BosonicBasis',
    'VarBosonicBasis',
    'FixedBosonicBasis',
    'Commutator',
    'matrix_rep',
    'contraction',
    'wicks',
    'NO',
    'evaluate_deltas',
    'AntiSymmetricTensor',
    'substitute_dummies',
    'PermutationOperator',
    'simplify_index_permutations',
]

class SecondQuantizationError(Exception):
    pass

class AppliesOnlyToSymbolicIndex(SecondQuantizationError):
    pass

class ContractionAppliesOnlyToFermions(SecondQuantizationError):
    pass

class ViolationOfPauliPrinciple(SecondQuantizationError):
    pass

class SubstitutionOfAmbigousOperatorFailed(SecondQuantizationError):
    pass

class WicksTheoremDoesNotApply(SecondQuantizationError):
    pass

class Dagger(Expr):
    """
    Hermitian conjugate of creation/annihilation operators.

    Example:

    >>> from sympy import I
    >>> from sympy.physics.secondquant import Dagger, B, Bd
    >>> Dagger(2*I)
    -2*I
    >>> Dagger(B(0))
    CreateBoson(0)
    >>> Dagger(Bd(0))
    AnnihilateBoson(0)

    """

    def __new__(cls, arg):
        arg = sympify(arg)
        r = cls.eval(arg)
        if isinstance(r, Basic):
            return r
        obj = Basic.__new__(cls, arg)
        return obj

    @classmethod
    def eval(cls, arg):
        """
        Evaluates the Dagger instance.

        Example:

        >>> from sympy import I
        >>> from sympy.physics.secondquant import Dagger, B, Bd
        >>> Dagger(2*I)
        -2*I
        >>> Dagger(B(0))
        CreateBoson(0)
        >>> Dagger(Bd(0))
        AnnihilateBoson(0)

        The eval() method is called automatically.

        """
        try:
            d = arg._dagger_()
        except:
            if isinstance(arg, Basic):
                if arg.is_Add:
                    return Add(*tuple(map(Dagger, arg.args)))
                if arg.is_Mul:
                    return Mul(*tuple(map(Dagger, reversed(arg.args))))
                if arg.is_Number:
                    return arg
                if arg.is_Pow:
                    return Pow(Dagger(arg.args[0]),arg.args[1])
                if arg == I:
                    return -arg
            else:
                return None
        else:
            return d

    def _eval_subs(self, old, new):
        r = Dagger(self.args[0].subs(old, new))
        return r

    def _dagger_(self):
        return self.args[0]


class TensorSymbol(Function):

    is_commutative = True


<<<<<<< HEAD
class SymTuple(Basic):

    def __new__(cls, arg_tuple, **kw_args):
        """
        the wrapped tuple is available as self.args
        """
        obj = Basic.__new__(cls,*arg_tuple, **kw_args)
        return obj

    def __getitem__(self,i):
        if isinstance(i,slice):
            indices = i.indices(len(self))
            return SymTuple(tuple([self.args[i] for i in range(*indices)]))
        return self.args[i]

    def __len__(self):
        return len(self.args)

    def __contains__(self,item):
        return item in self.args

    def _subs_atoms(self, subs_dict):
        args = []
        changed_something = False
        for arg in self.args:
            expr = arg._subs_atoms(subs_dict)
            if expr is None:
                args.append(arg)
            else:
                changed_something = True
                args.append(expr)
        if changed_something:
            return self.func(args)
        else:
            return None

    def _eval_subs(self,old,new):
        if self==old:
            return new
        t=tuple([ el._eval_subs(old,new)  for el in self.args])
        return self.__class__(t)


def _tuple_wrapper(method):
    """
    Decorator that makes any tuple in arguments into SymTuple
    """
    def wrap_tuples(*args, **kw_args):
        newargs=[]
        for arg in args:
            if type(arg) is tuple:
                newargs.append(SymTuple(arg))
            else:
                newargs.append(arg)
        return method(*newargs, **kw_args)
    return wrap_tuples

=======
>>>>>>> b1b10ed4

class AntiSymmetricTensor(TensorSymbol):

    nargs = 3

    @tuple_wrapper
    def __new__(cls, symbol, upper, lower):
        return TensorSymbol.__new__(cls, symbol, upper, lower)

    @classmethod
    def eval(cls, symbol, upper, lower):
        """
        Simplifies the tensor.

        Upper and lower are tuples with indices.

        Examples:

        >>> from sympy import symbols
        >>> from sympy.physics.secondquant import AntiSymmetricTensor
        >>> i, j = symbols('i j', below_fermi=True)
        >>> a, b = symbols('a b', above_fermi=True)
        >>> AntiSymmetricTensor('t', (a, b), (i, j))
        AntiSymmetricTensor(t, Tuple(a, b), Tuple(i, j))
        >>> AntiSymmetricTensor('t', (b, a), (i, j))
        -AntiSymmetricTensor(t, Tuple(a, b), Tuple(i, j))
        >>> -AntiSymmetricTensor('t', (b, a), (i, j))
        AntiSymmetricTensor(t, Tuple(a, b), Tuple(i, j))

        As you can see, the eval() method is automatically called.

        """
        try:
            upper,sign = _sort_anticommuting_fermions(upper)
            if sign%2:
                upper = tuple(upper)
                return -cls(symbol,upper,lower)
            if sign:
                upper = tuple(upper)
                return cls(symbol,upper,lower)

            lower,sign = _sort_anticommuting_fermions(lower)
            if sign%2:
                upper = tuple(upper)
                lower = tuple(lower)
                return -cls(symbol,upper,lower)
            if sign:
                upper = tuple(upper)
                lower = tuple(lower)
                return cls(symbol,upper,lower)

        except ViolationOfPauliPrinciple:
            return S.Zero

    def _latex(self,printer):
        return "%s^{%s}_{%s}" %(
                self.symbol,
                "".join([ i.name for i in self.args[1]]),
                "".join([ i.name for i in self.args[2]])
                )

    @property
    def symbol(self):
        """
        Returns the symbol of the tensor.

        Example:

        >>> from sympy import symbols
        >>> from sympy.physics.secondquant import AntiSymmetricTensor
        >>> i, j = symbols('i j', below_fermi=True)
        >>> a, b = symbols('a b', above_fermi=True)
        >>> AntiSymmetricTensor('t', (a, b), (i, j))
        AntiSymmetricTensor(t, Tuple(a, b), Tuple(i, j))
        >>> AntiSymmetricTensor('t', (a, b), (i, j)).symbol
        t

        """
        return self.args[0]

    @property
    def upper(self):
        """
        Returns the upper indices.

        Example:

        >>> from sympy import symbols
        >>> from sympy.physics.secondquant import AntiSymmetricTensor
        >>> i, j = symbols('i j', below_fermi=True)
        >>> a, b = symbols('a b', above_fermi=True)
        >>> AntiSymmetricTensor('t', (a, b), (i, j))
        AntiSymmetricTensor(t, Tuple(a, b), Tuple(i, j))
        >>> AntiSymmetricTensor('t', (a, b), (i, j)).upper
        Tuple(a, b)


        """
        return self.args[1]

    @property
    def lower(self):
        """
        Returns the lower indices.

        Example:

        >>> from sympy import symbols
        >>> from sympy.physics.secondquant import AntiSymmetricTensor
        >>> i, j = symbols('i j', below_fermi=True)
        >>> a, b = symbols('a b', above_fermi=True)
        >>> AntiSymmetricTensor('t', (a, b), (i, j))
        AntiSymmetricTensor(t, Tuple(a, b), Tuple(i, j))
        >>> AntiSymmetricTensor('t', (a, b), (i, j)).lower
        Tuple(i, j)

        """
        return self.args[2]

    def __str__(self):
        return "%s(%s,%s)" %self.args

    def doit(self, **kw_args):
        return self

    def _eval_subs(self, old, new):
        if old == self:
            return new
        if old in self.upper:
            return self.__class__(self.symbol,
                    self.args[1]._eval_subs(old,new),self.args[2])
        if old in self.lower:
            return self.__class__(self.symbol,
                    self.args[1], self.args[2]._eval_subs(old,new))
        return self



class KroneckerDelta(Function):
    """
    Discrete delta function.

    >>> from sympy import symbols
    >>> from sympy.physics.secondquant import KroneckerDelta
    >>> i, j, k = symbols('i j k')
    >>> KroneckerDelta(i, j)
    KroneckerDelta(i, j)
    >>> KroneckerDelta(i, i)
    1
    >>> KroneckerDelta(i, i+1)
    0
    >>> KroneckerDelta(i, i+1+k)
    KroneckerDelta(i, 1 + i + k)

    """

    nargs = 2
    is_commutative=True

    @classmethod
    def eval(cls, i, j):
        """
        Evaluates the discrete delta function.

        >>> from sympy import symbols
        >>> from sympy.physics.secondquant import KroneckerDelta
        >>> i, j, k = symbols('i j k')
        >>> KroneckerDelta(i, j)
        KroneckerDelta(i, j)
        >>> KroneckerDelta(i, i)
        1
        >>> KroneckerDelta(i, i+1)
        0
        >>> KroneckerDelta(i, i+1+k)
        KroneckerDelta(i, 1 + i + k)

        # indirect doctest

        """
        if i > j:
            return cls(j,i)
        diff = i-j
        if diff == 0:
            return Integer(1)
        elif diff.is_number:
            return S.Zero

        if i.assumptions0.get("below_fermi") and j.assumptions0.get("above_fermi"):
            return S.Zero
        if j.assumptions0.get("below_fermi") and i.assumptions0.get("above_fermi"):
            return S.Zero

    def _eval_subs(self, old, new):
        r = KroneckerDelta(self.args[0].subs(old, new), self.args[1].subs(old, new))
        return r

    @property
    def is_above_fermi(self):
        """
        True if Delta can be non-zero above fermi

        >>> from sympy.physics.secondquant import KroneckerDelta
        >>> from sympy import Symbol
        >>> a = Symbol('a',above_fermi=True)
        >>> i = Symbol('i',below_fermi=True)
        >>> p = Symbol('p')
        >>> q = Symbol('q')
        >>> KroneckerDelta(p,a).is_above_fermi
        True
        >>> KroneckerDelta(p,i).is_above_fermi
        False
        >>> KroneckerDelta(p,q).is_above_fermi
        True

        """
        if self.args[0].assumptions0.get("below_fermi"):
            return False
        if self.args[1].assumptions0.get("below_fermi"):
            return False
        return True

    @property
    def is_below_fermi(self):
        """
        True if Delta can be non-zero below fermi

        >>> from sympy.physics.secondquant import KroneckerDelta
        >>> from sympy import Symbol
        >>> a = Symbol('a',above_fermi=True)
        >>> i = Symbol('i',below_fermi=True)
        >>> p = Symbol('p')
        >>> q = Symbol('q')
        >>> KroneckerDelta(p,a).is_below_fermi
        False
        >>> KroneckerDelta(p,i).is_below_fermi
        True
        >>> KroneckerDelta(p,q).is_below_fermi
        True

        """
        if self.args[0].assumptions0.get("above_fermi"):
            return False
        if self.args[1].assumptions0.get("above_fermi"):
            return False
        return True

    @property
    def is_only_above_fermi(self):
        """
        True if Delta is restricted to above fermi

        >>> from sympy.physics.secondquant import KroneckerDelta
        >>> from sympy import Symbol
        >>> a = Symbol('a',above_fermi=True)
        >>> i = Symbol('i',below_fermi=True)
        >>> p = Symbol('p')
        >>> q = Symbol('q')
        >>> KroneckerDelta(p,a).is_only_above_fermi
        True
        >>> KroneckerDelta(p,q).is_only_above_fermi
        False
        >>> KroneckerDelta(p,i).is_only_above_fermi
        False

        """
        return ( self.args[0].assumptions0.get("above_fermi")
                or
                self.args[1].assumptions0.get("above_fermi")
                ) or False

    @property
    def is_only_below_fermi(self):
        """
        True if Delta is restricted to below fermi

        >>> from sympy.physics.secondquant import KroneckerDelta
        >>> from sympy import Symbol
        >>> a = Symbol('a',above_fermi=True)
        >>> i = Symbol('i',below_fermi=True)
        >>> p = Symbol('p')
        >>> q = Symbol('q')
        >>> KroneckerDelta(p,i).is_only_below_fermi
        True
        >>> KroneckerDelta(p,q).is_only_below_fermi
        False
        >>> KroneckerDelta(p,a).is_only_below_fermi
        False

        """
        return ( self.args[0].assumptions0.get("below_fermi")
                or
                self.args[1].assumptions0.get("below_fermi")
                ) or False

    @property
    def indices_contain_equal_information(self):
        """
        Returns True if indices are either both above or below fermi.

        Example:

        >>> from sympy.physics.secondquant import KroneckerDelta
        >>> from sympy import Symbol
        >>> a = Symbol('a',above_fermi=True)
        >>> i = Symbol('i',below_fermi=True)
        >>> p = Symbol('p')
        >>> q = Symbol('q')
        >>> KroneckerDelta(p, q).indices_contain_equal_information
        True
        >>> KroneckerDelta(p, q+1).indices_contain_equal_information
        True
        >>> KroneckerDelta(i, p).indices_contain_equal_information
        False

        """
        if (self.args[0].assumptions0.get("below_fermi") and
                self.args[1].assumptions0.get("below_fermi")):
            return True
        if (self.args[0].assumptions0.get("above_fermi")
                and self.args[1].assumptions0.get("above_fermi")):
            return True

        # if both indices are general we are True, else false
        return self.is_below_fermi and self.is_above_fermi


    @property
    def preferred_index(self):
        """
        Returns the index which is preferred to keep in the final expression.

        The preferred index is the index with more information regarding fermi
        level.  If indices contain same information, 'a' is preferred before
        'b'.

        >>> from sympy.physics.secondquant import KroneckerDelta
        >>> from sympy import Symbol
        >>> a = Symbol('a',above_fermi=True)
        >>> i = Symbol('i',below_fermi=True)
        >>> j = Symbol('j',below_fermi=True)
        >>> p = Symbol('p')
        >>> KroneckerDelta(p,i).preferred_index
        i
        >>> KroneckerDelta(p,a).preferred_index
        a
        >>> KroneckerDelta(i,j).preferred_index
        i

        """
        if self._get_preferred_index():
            return self.args[1]
        else:
            return self.args[0]

    @property
    def killable_index(self):
        """
        Returns the index which is preferred to substitute in the final expression.

        The index to substitute is the index with less information regarding fermi
        level.  If indices contain same information, 'a' is preferred before
        'b'.

        >>> from sympy.physics.secondquant import KroneckerDelta
        >>> from sympy import Symbol
        >>> a = Symbol('a',above_fermi=True)
        >>> i = Symbol('i',below_fermi=True)
        >>> j = Symbol('j',below_fermi=True)
        >>> p = Symbol('p')
        >>> KroneckerDelta(p,i).killable_index
        p
        >>> KroneckerDelta(p,a).killable_index
        p
        >>> KroneckerDelta(i,j).killable_index
        j

        """
        if self._get_preferred_index():
            return self.args[0]
        else:
            return self.args[1]

    def _get_preferred_index(self):
        """
        Returns the index which is preferred to keep in the final expression.

        The preferred index is the index with more information regarding fermi
        level.  If indices contain same information, index 0 is returned.
        """
        if not self.is_above_fermi:
            if self.args[0].assumptions0.get("below_fermi"):
                return 0
            else:
                return 1
        elif not self.is_below_fermi:
            if self.args[0].assumptions0.get("above_fermi"):
                return 0
            else:
                return 1
        else:
            return 0

    def _dagger_(self):
        return self

    def _latex(self,printer):
        return "\\delta_{%s%s}"% (self.args[0].name,self.args[1].name)

    def __repr__(self):
        return "KroneckerDelta(%s,%s)"% (self.args[0],self.args[1])

    def __str__(self):
        if not self.is_above_fermi:
            return 'd<(%s,%s)'% (self.args[0],self.args[1])
        elif not self.is_below_fermi:
            return 'd>(%s,%s)'% (self.args[0],self.args[1])
        else:
            return 'd(%s,%s)'% (self.args[0],self.args[1])



class SqOperator(Expr):
    """
    Base class for Second Quantization operators.
    """

    op_symbol = 'sq'

    def __new__(cls, k):
        obj = Basic.__new__(cls, sympify(k), commutative=False)
        return obj

    def _eval_subs(self, old, new):
        r = self.__class__(self.args[0].subs(old, new))
        return r

    @property
    def state(self):
        """
        Returns the state index related to this operator.

        >>> from sympy import Symbol
        >>> from sympy.physics.secondquant import F, Fd, B, Bd
        >>> p = Symbol('p')
        >>> F(p).state
        p
        >>> Fd(p).state
        p
        >>> B(p).state
        p
        >>> Bd(p).state
        p

        """
        return self.args[0]

    @property
    def is_symbolic(self):
        """
        Returns True if the state is a symbol (as opposed to a number).

        >>> from sympy import Symbol
        >>> from sympy.physics.secondquant import F
        >>> p = Symbol('p')
        >>> F(p).is_symbolic
        True
        >>> F(1).is_symbolic
        False

        """
        if self.state.is_Integer:
            return False
        else:
            return True

    def doit(self,**kw_args):
        """
        FIXME: hack to prevent crash further up...
        """
        return self

    def __repr__(self):
        return NotImplemented

    def __str__(self):
        return "%s(%r)" % (self.op_symbol, self.state)

    def apply_operator(self, state):
        """
        Applies an operator to itself.
        """
        raise NotImplementedError('implement apply_operator in a subclass')

class BosonicOperator(SqOperator):
    pass

class Annihilator(SqOperator):
    pass

class Creator(SqOperator):
    pass


class AnnihilateBoson(BosonicOperator, Annihilator):
    """
    Bosonic annihilation operator
    """

    op_symbol = 'b'

    def _dagger_(self):
        return CreateBoson(self.state)

    def apply_operator(self, state):
        if not self.is_symbolic and isinstance(state, FockStateKet):
            element = self.state
            amp = sqrt(state[element])
            return amp*state.down(element)
        else:
            return Mul(self,state)

    def __repr__(self):
        return "AnnihilateBoson(%s)"%self.state

class CreateBoson(BosonicOperator, Creator):
    """
    Bosonic creation operator
    """

    op_symbol = 'b+'

    def _dagger_(self):
        return AnnihilateBoson(self.state)

    def apply_operator(self, state):
        if not self.is_symbolic and isinstance(state, FockStateKet):
            element = self.state
            amp = sqrt(state[element] + 1)
            return amp*state.up(element)
        else:
            return Mul(self,state)

    def __repr__(self):
        return "CreateBoson(%s)"%self.state

B = AnnihilateBoson
Bd = CreateBoson


class FermionicOperator(SqOperator):

    @property
    def is_restricted(self):
        """
        Is this FermionicOperator restricted with respect to fermi level?

        Return values:
        1  : restricted to orbits above fermi
        0  : no restriction
        -1 : restricted to orbits below fermi

        >>> from sympy import Symbol
        >>> from sympy.physics.secondquant import F, Fd
        >>> a = Symbol('a',above_fermi=True)
        >>> i = Symbol('i',below_fermi=True)
        >>> p = Symbol('p')

        >>> F(a).is_restricted
        1
        >>> Fd(a).is_restricted
        1
        >>> F(i).is_restricted
        -1
        >>> Fd(i).is_restricted
        -1
        >>> F(p).is_restricted
        0
        >>> Fd(p).is_restricted
        0

        """
        ass = self.args[0].assumptions0
        if ass.get("below_fermi"): return -1
        if ass.get("above_fermi"): return  1
        return 0


    @property
    def is_above_fermi(self):
        """
        Does the index of this FermionicOperator allow values above fermi?


        >>> from sympy import Symbol
        >>> from sympy.physics.secondquant import F
        >>> a = Symbol('a',above_fermi=True)
        >>> i = Symbol('i',below_fermi=True)
        >>> p = Symbol('p')

        >>> F(a).is_above_fermi
        True
        >>> F(i).is_above_fermi
        False
        >>> F(p).is_above_fermi
        True

        The same applies to creation operators Fd

        """
        return not self.args[0].assumptions0.get("below_fermi")

    @property
    def is_below_fermi(self):
        """
        Does the index of this FermionicOperator allow values below fermi?

        >>> from sympy import Symbol
        >>> from sympy.physics.secondquant import F
        >>> a = Symbol('a',above_fermi=True)
        >>> i = Symbol('i',below_fermi=True)
        >>> p = Symbol('p')

        >>> F(a).is_below_fermi
        False
        >>> F(i).is_below_fermi
        True
        >>> F(p).is_below_fermi
        True

        The same applies to creation operators Fd

        """
        return not self.args[0].assumptions0.get("above_fermi")

    @property
    def is_only_below_fermi(self):
        """
        Is the index of this FermionicOperator restricted to values below fermi?

        >>> from sympy import Symbol
        >>> from sympy.physics.secondquant import F
        >>> a = Symbol('a',above_fermi=True)
        >>> i = Symbol('i',below_fermi=True)
        >>> p = Symbol('p')

        >>> F(a).is_only_below_fermi
        False
        >>> F(i).is_only_below_fermi
        True
        >>> F(p).is_only_below_fermi
        False

        The same applies to creation operators Fd
        """
        return self.is_below_fermi and not self.is_above_fermi

    @property
    def is_only_above_fermi(self):
        """
        Is the index of this FermionicOperator restricted to values above fermi?

        >>> from sympy import Symbol
        >>> from sympy.physics.secondquant import F
        >>> a = Symbol('a',above_fermi=True)
        >>> i = Symbol('i',below_fermi=True)
        >>> p = Symbol('p')

        >>> F(a).is_only_above_fermi
        True
        >>> F(i).is_only_above_fermi
        False
        >>> F(p).is_only_above_fermi
        False

        The same applies to creation operators Fd
        """
        return self.is_above_fermi and not self.is_below_fermi

    def __cmp__(self,other):
        if self is other: return 0

        # check that we have only FermionicOperator
        if not isinstance(other, FermionicOperator):
            return SqOperator.__cmp__(other)

        # only q-creator or only q-annihilator
        if self.is_only_q_creator and other.is_q_annihilator: return -1
        if self.is_q_creator and other.is_only_q_annihilator: return -1
        if other.is_only_q_creator and self.is_q_annihilator: return +1
        if other.is_q_creator and self.is_only_q_annihilator: return +1

        # push creators to the left by reversing sign of class compare
        c = cmp(self.__class__, other.__class__)
        if c: return -c

        # standard hash-sorting from Basic, pasted here for speed
        st = self._hashable_content()
        ot = other._hashable_content()
        c = cmp(len(st),len(ot))
        if c: return c
        for l,r in zip(st,ot):
            if isinstance(l, Basic):
                c = l.compare(r)
            else:
                c = cmp(l, r)
            if c: return c
        return 0

    def __lt__(self,other):
        return self.__cmp__(other) == -1

    def __gt__(self,other):
        return self.__cmp__(other) ==  1

    def __ge__(self,other):
        return self.__cmp__(other) >= 0

    def __le__(self,other):
        return self.__cmp__(other) <= 0


class AnnihilateFermion(FermionicOperator, Annihilator):
    """
    Fermionic annihilation operator
    """

    op_symbol = 'f'

    def _dagger_(self):
        return CreateFermion(self.state)

    def apply_operator(self, state):
        if isinstance(state, FockStateFermionKet):
            element = self.state
            return state.down(element)

        elif isinstance(state, Mul):
            c_part, nc_part = split_commutative_parts(state)
            if isinstance(nc_part[0], FockStateFermionKet):
                element = self.state
                return Mul(*(c_part+[nc_part[0].down(element)]+nc_part[1:]))
            else:
                return Mul(self,state)

        else:
            return Mul(self,state)

    @property
    def is_q_creator(self):
        """
        Can we create a quasi-particle?  (create hole or create particle)
        If so, would that be above or below the fermi surface?

        >>> from sympy import Symbol
        >>> from sympy.physics.secondquant import F
        >>> a = Symbol('a',above_fermi=True)
        >>> i = Symbol('i',below_fermi=True)
        >>> p = Symbol('p')

        >>> F(a).is_q_creator
        0
        >>> F(i).is_q_creator
        -1
        >>> F(p).is_q_creator
        -1

        """
        if self.is_below_fermi: return -1
        return 0

    @property
    def is_q_annihilator(self):
        """
        Can we destroy a quasi-particle?  (annihilate hole or annihilate particle)
        If so, would that be above or below the fermi surface?

        >>> from sympy import Symbol
        >>> from sympy.physics.secondquant import F
        >>> a = Symbol('a',above_fermi=1)
        >>> i = Symbol('i',below_fermi=1)
        >>> p = Symbol('p')

        >>> F(a).is_q_annihilator
        1
        >>> F(i).is_q_annihilator
        0
        >>> F(p).is_q_annihilator
        1

        """
        if self.is_above_fermi: return 1
        return 0

    @property
    def is_only_q_creator(self):
        """
        Always create a quasi-particle?  (create hole or create particle)


        >>> from sympy import Symbol
        >>> from sympy.physics.secondquant import F
        >>> a = Symbol('a',above_fermi=True)
        >>> i = Symbol('i',below_fermi=True)
        >>> p = Symbol('p')

        >>> F(a).is_only_q_creator
        False
        >>> F(i).is_only_q_creator
        True
        >>> F(p).is_only_q_creator
        False

        """
        return self.is_only_below_fermi

    @property
    def is_only_q_annihilator(self):
        """
        Always destroy a quasi-particle?  (annihilate hole or annihilate particle)

        >>> from sympy import Symbol
        >>> from sympy.physics.secondquant import F
        >>> a = Symbol('a',above_fermi=True)
        >>> i = Symbol('i',below_fermi=True)
        >>> p = Symbol('p')

        >>> F(a).is_only_q_annihilator
        True
        >>> F(i).is_only_q_annihilator
        False
        >>> F(p).is_only_q_annihilator
        False

        """
        return self.is_only_above_fermi

    def __repr__(self):
        return "AnnihilateFermion(%s)"%self.state

    def _latex(self,printer):
        return "a_{%s}"%self.state.name

class CreateFermion(FermionicOperator, Creator):
    """
    Fermionic creation operator.
    """

    op_symbol = 'f+'

    def _dagger_(self):
        return AnnihilateFermion(self.state)

    def apply_operator(self, state):
        if isinstance(state, FockStateFermionKet):
            element = self.state
            return state.up(element)


        elif isinstance(state, Mul):
            c_part, nc_part = split_commutative_parts(state)
            if isinstance(nc_part[0], FockStateFermionKet):
                element = self.state
                return Mul(*(c_part+[nc_part[0].up(element)]+nc_part[1:]))
            else:
                return Mul(self,state)
        else:
            return Mul(self,state)

    @property
    def is_q_creator(self):
        """
        Can we create a quasi-particle?  (create hole or create particle)
        If so, would that be above or below the fermi surface?

        >>> from sympy import Symbol
        >>> from sympy.physics.secondquant import Fd
        >>> a = Symbol('a',above_fermi=True)
        >>> i = Symbol('i',below_fermi=True)
        >>> p = Symbol('p')

        >>> Fd(a).is_q_creator
        1
        >>> Fd(i).is_q_creator
        0
        >>> Fd(p).is_q_creator
        1

        """
        if self.is_above_fermi: return 1
        return 0

    @property
    def is_q_annihilator(self):
        """
        Can we destroy a quasi-particle?  (annihilate hole or annihilate particle)
        If so, would that be above or below the fermi surface?

        >>> from sympy import Symbol
        >>> from sympy.physics.secondquant import Fd
        >>> a = Symbol('a',above_fermi=1)
        >>> i = Symbol('i',below_fermi=1)
        >>> p = Symbol('p')

        >>> Fd(a).is_q_annihilator
        0
        >>> Fd(i).is_q_annihilator
        -1
        >>> Fd(p).is_q_annihilator
        -1

        """
        if self.is_below_fermi: return -1
        return 0

    @property
    def is_only_q_creator(self):
        """
        Always create a quasi-particle?  (create hole or create particle)

        >>> from sympy import Symbol
        >>> from sympy.physics.secondquant import Fd
        >>> a = Symbol('a',above_fermi=True)
        >>> i = Symbol('i',below_fermi=True)
        >>> p = Symbol('p')

        >>> Fd(a).is_only_q_creator
        True
        >>> Fd(i).is_only_q_creator
        False
        >>> Fd(p).is_only_q_creator
        False

        """
        return self.is_only_above_fermi

    @property
    def is_only_q_annihilator(self):
        """
        Always destroy a quasi-particle?  (annihilate hole or annihilate particle)

        >>> from sympy import Symbol
        >>> from sympy.physics.secondquant import Fd
        >>> a = Symbol('a',above_fermi=True)
        >>> i = Symbol('i',below_fermi=True)
        >>> p = Symbol('p')

        >>> Fd(a).is_only_q_annihilator
        False
        >>> Fd(i).is_only_q_annihilator
        True
        >>> Fd(p).is_only_q_annihilator
        False

        """
        return self.is_only_below_fermi

    def __repr__(self):
        return "CreateFermion(%s)"%self.state

    def _latex(self,printer):
        return "a^\\dagger_{%s}"%self.state.name

Fd = CreateFermion
F = AnnihilateFermion



class FockState(Expr):
    """
    Many particle Fock state with a sequence of occupation numbers.

    Anywhere you can have a FockState, you can also have Integer(0).
    All code must check for this!
    """

    def __new__(cls, occupations):
        """
        occupations is a list with two possible meanings:

        - For bosons it is a list of occupation numbers.
          Element i is the number of particles in state i.

        - For fermions it is a list of occupied orbits.
          Element 0 is the state that was occupied first, element i
          is the i'th occupied state.
        """
        o = map(sympify, occupations)
        obj = Basic.__new__(cls, tuple(o), commutative=False)
        return obj

    def _eval_subs(self, old, new):
        r = self.__class__([o.subs(old, new) for o in self.args[0]])
        return r


    def __getitem__(self, i):
        i = int(i)
        return self.args[0][i]

    def __repr__(self):
        return ("FockState(%r)") % (self.args)

    def __str__(self):
        return "%s%r%s" % (self.lbracket,self._labels(),self.rbracket)

    def _labels(self):
        return self.args[0]

    def __len__(self):
        return len(self.args[0])

class BosonState(FockState):
    """
    Many particle Fock state with a sequence of occupation numbers.

    occupation numbers can be any integer >= 0
    """

    def up(self, i):
        i = int(i)
        new_occs = list(self.args[0])
        new_occs[i] = new_occs[i]+Integer(1)
        return self.__class__(new_occs)

    def down(self, i):
        i = int(i)
        new_occs = list(self.args[0])
        if new_occs[i]==Integer(0):
            return Integer(0)
        else:
            new_occs[i] = new_occs[i]-Integer(1)
            return self.__class__(new_occs)


class FermionState(FockState):
    """
    Many particle Fock state with a sequence of occupied orbits

    Each state can only have one particle, so we choose to store a list of
    occupied orbits rather than a tuple with occupation numbers (zeros and ones).

    states below fermi level are holes, and are represented by negative labels
    in the occupation list

    For symbolic state labels, the fermi_level caps the number of allowed hole-
    states

    """

    fermi_level=0

    def __new__(cls, occupations, fermi_level=0):
        occupations = map(sympify,occupations)
        if len(occupations) >1:
            try:
                (occupations,sign) = _sort_anticommuting_fermions(occupations)
            except ViolationOfPauliPrinciple:
                return S.Zero
        else:
            sign = 0

        cls.fermi_level = fermi_level

        if cls._count_holes(occupations) > fermi_level:
            return S.Zero


        if sign%2:
            return S.NegativeOne*FockState.__new__(cls,occupations)
        else:
            return FockState.__new__(cls,occupations)

    def up(self, i):
        """
        Performs the action of a creation operator.

        If below fermi we try to remove a hole,
        if above fermi we try to create a particle.

        if general index p we return Kronecker(p,i)*self
        where i is a new symbol with restriction above or below.

        >>> from sympy import Symbol
        >>> from sympy.physics.secondquant import FKet
        >>> a = Symbol('a',above_fermi=True)
        >>> i = Symbol('i',below_fermi=True)
        >>> p = Symbol('p')

        >>> FKet([]).up(a)
        FockStateFermionKet((a,))

        A creator acting on vacuum below fermi vanishes
        >>> FKet([]).up(i)
        0


        """
        present = i in self.args[0]

        if self._only_above_fermi(i):
            if present:
                return S.Zero
            else:
                return self._add_orbit(i)
        elif self._only_below_fermi(i):
            if present:
                return self._remove_orbit(i)
            else:
                return S.Zero
        else:
            if present:
                hole = Symbol("i",below_fermi=True,dummy=True)
                return KroneckerDelta(i,hole)*self._remove_orbit(i)
            else:
                particle = Symbol("a",above_fermi=True,dummy=True)
                return KroneckerDelta(i,particle)*self._add_orbit(i)

    def down(self, i):
        """
        Performs the action of an annihilation operator.

        If below fermi we try to create a hole,
        if above fermi we try to remove a particle.

        if general index p we return Kronecker(p,i)*self
        where i is a new symbol with restriction above or below.

        >>> from sympy import Symbol
        >>> from sympy.physics.secondquant import FKet
        >>> a = Symbol('a',above_fermi=True)
        >>> i = Symbol('i',below_fermi=True)
        >>> p = Symbol('p')

        An annihilator acting on vacuum above fermi vanishes
        >>> FKet([]).down(a)
        0

        Also below fermi, it vanishes, unless we specify a fermi level > 0
        >>> FKet([]).down(i)
        0
        >>> FKet([],4).down(i)
        FockStateFermionKet((i,))

        """
        present = i in self.args[0]

        if self._only_above_fermi(i):
            if present:
                return self._remove_orbit(i)
            else:
                return S.Zero

        elif self._only_below_fermi(i):
            if present:
                return S.Zero
            else:
                return self._add_orbit(i)
        else:
            if present:
                hole = Symbol("i",below_fermi=True,dummy=True)
                return KroneckerDelta(i,hole)*self._add_orbit(i)
            else:
                particle = Symbol("a",above_fermi=True,dummy=True)
                return KroneckerDelta(i,particle)*self._remove_orbit(i)



    @classmethod
    def _only_below_fermi(cls,i):
        """
        Tests if given orbit is only below fermi surface.

        If nothing can be concluded we return a conservative False.
        """
        if i.is_number:
            return i<= cls.fermi_level
        if i.assumptions0.get('below_fermi'):
            return True
        return False


    @classmethod
    def _only_above_fermi(cls,i):
        """
        Tests if given orbit is only above fermi surface.

        If fermi level has not been set we return True.
        If nothing can be concluded we return a conservative False.
        """
        if i.is_number:
            return i> cls.fermi_level
        if i.assumptions0.get('above_fermi'):
            return True
        return not cls.fermi_level


    def _remove_orbit(self,i):
        """
        Removes particle/fills hole in orbit i. No input tests performed here.
        """
        new_occs = list(self.args[0])
        pos = new_occs.index(i)
        del new_occs[pos]
        if (pos)%2:
            return S.NegativeOne*self.__class__(new_occs,self.fermi_level)
        else:
            return self.__class__(new_occs, self.fermi_level)

    def _add_orbit(self,i):
        """
        Adds particle/creates hole in orbit i. No input tests performed here.
        """
        return self.__class__((i,)+self.args[0], self.fermi_level)

    @classmethod
    def _count_holes(cls,list):
        """
        returns number of identified hole states in list.
        """
        return len([ i for i in list if  cls._only_below_fermi(i)])

    def _negate_holes(self,list):
        return tuple([ iff(i<=self.fermi_level, -i, i) for i in list ])

    def __repr__(self):
        if self.fermi_level:
            return "FockStateKet(%r, fermi_level=%s)"%(self.args[0],self.fermi_level)
        else:
            return "FockStateKet(%r)"%(self.args[0],)

    def _labels(self):
        return self._negate_holes(self.args[0])



class FockStateKet(FockState):

    lbracket = '|'
    rbracket = '>'


class FockStateBra(FockState):


    lbracket = '<'
    rbracket = '|'


    def __mul__(self, other):
        if isinstance(other, FockStateKet):
            return InnerProduct(self, other)
        else:
            return Expr.__mul__(self, other)

class FockStateBosonKet(BosonState,FockStateKet):
    def _dagger_(self):
        return FockStateBosonBra(*self.args)

class FockStateBosonBra(BosonState,FockStateBra):
    def _dagger_(self):
        return FockStateBosonKet(*self.args)

class FockStateFermionKet(FermionState,FockStateKet):
    def _dagger_(self):
        return FockStateFermionBra(*self.args)

class FockStateFermionBra(FermionState,FockStateBra):
    def _dagger_(self):
        return FockStateFermionKet(*self.args)

BBra = FockStateBosonBra
BKet = FockStateBosonKet
FBra = FockStateFermionBra
FKet = FockStateFermionKet

def split_commutative_parts(m):
    c_part = [p for p in m.args if p.is_commutative]
    nc_part = [p for p in m.args if not p.is_commutative]
    return c_part, nc_part


def apply_Mul(m):
    """
    Take a Mul instance with operators and apply them to states.

    This method applies all operators with integer state labels
    to the actual states.  For symbolic state labels, nothing is done.
    When inner products of FockStates are encountered (like <a|b>),
    the are converted to instances of InnerProduct.

    This does not currently work on double inner products like,
    <a|b><c|d>.

    If the argument is not a Mul, it is simply returned as is.
    """
    if not isinstance(m, Mul):
        return m
    c_part, nc_part = split_commutative_parts(m)
    n_nc = len(nc_part)
    if n_nc == 0 or n_nc == 1:
        return m
    else:
        last = nc_part[-1]
        next_to_last = nc_part[-2]
        if isinstance(last, FockStateKet):
            if isinstance(next_to_last, SqOperator):
                if next_to_last.is_symbolic:
                    return m
                else:
                    result = next_to_last.apply_operator(last)
                    if result == 0:
                        return 0
                    else:
                        return apply_Mul(Mul(*(c_part+nc_part[:-2]+[result])))
            elif isinstance(next_to_last, Pow):
                if isinstance(next_to_last.base, SqOperator) and \
                    next_to_last.exp.is_Integer:
                    if next_to_last.base.is_symbolic:
                        return m
                    else:
                        result = last
                        for i in range(next_to_last.exp):
                            result = next_to_last.base.apply_operator(result)
                            if result == 0: break
                        if result == 0:
                            return 0
                        else:
                            return apply_Mul(Mul(*(c_part+nc_part[:-2]+[result])))
                else:
                    return m
            elif isinstance(next_to_last, FockStateBra):
                result = InnerProduct(next_to_last, last)
                if result == 0:
                    return 0
                else:
                    return apply_Mul(Mul(*(c_part+nc_part[:-2]+[result])))
            else:
                return m
        else:
            return m


def apply_operators(e):
    """
    Take a sympy expression with operators and states and apply the operators.
    """
    e = e.expand()
    muls = e.atoms(Mul)
    subs_list = [(m,apply_Mul(m)) for m in iter(muls)]
    return e.subs(subs_list)


class InnerProduct(Basic):
    """
    An unevaluated inner product between a bra and ket.

    Currently this class just reduces things to a product of
    Kronecker Deltas.  In the future, we could introduce abstract
    states like |a> and |b>, and leave the inner product unevaluated as
    <a|b>.

    """
    def __new__(cls, bra, ket):
        assert isinstance(bra, FockStateBra), 'must be a bra'
        assert isinstance(ket, FockStateKet), 'must be a key'
        r = cls.eval(bra, ket)
        if isinstance(r, Basic):
            return r
        obj = Basic.__new__(cls, *(bra, ket), **dict(commutative=True))
        return obj

    @classmethod
    def eval(cls, bra, ket):
        result = Integer(1)
        for i,j in zip(bra.args[0], ket.args[0]):
            result *= KroneckerDelta(i,j)
            if result == 0: break
        return result

    @property
    def bra(self):
        return self.args[0]

    @property
    def ket(self):
        return self.args[1]

    def _eval_subs(self, old, new):
        r = self.__class__(self.bra.subs(old,new), self.ket.subs(old,new))
        return r

    def __repr__(self):
        sbra = repr(self.bra)
        sket = repr(self.ket)
        return "%s|%s" % (sbra[:-1], sket[1:])

    def __str__(self):
        return self.__repr__()


def matrix_rep(op, basis):
    """
    Find the representation of an operator in a basis.
    """
    a = zeros((len(basis), len(basis)))
    for i in range(len(basis)):
        for j in range(len(basis)):
            a[i,j] = apply_operators(Dagger(basis[i])*op*basis[j])
    return a


class BosonicBasis(object):
    """
    Base class for a basis set of bosonic Fock states.
    """
    pass


class VarBosonicBasis(object):
    """
    A single state, variable particle number basis set.
    """

    def __init__(self, n_max):
        self.n_max = n_max
        self._build_states()

    def _build_states(self):
        self.basis = []
        for i in range(self.n_max):
            self.basis.append(FockStateBosonKet([i]))
        self.n_basis = len(self.basis)

    def index(self, state):
        return self.basis.index(state)

    def state(self, i):
        return self.basis[i]

    def __getitem__(self, i):
        return self.state(i)

    def __len__(self):
        return len(self.basis)

    def __repr__(self):
        return repr(self.basis)


class FixedBosonicBasis(BosonicBasis):
    """
    Fixed particle number basis set.
    """
    def __init__(self, n_particles, n_levels):
        self.n_particles = n_particles
        self.n_levels = n_levels
        self._build_particle_locations()
        self._build_states()

    def _build_particle_locations(self):
        tup = ["i"+str(i) for i in range(self.n_particles)]
        first_loop = "for i0 in range(%i)" % self.n_levels
        other_loops = ''
        for i in range(len(tup)-1):
            temp = "for %s in range(%s + 1) " % (tup[i+1],tup[i])
            other_loops = other_loops + temp
        var = "("
        for i in tup[:-1]:
            var = var + i + ","
        var = var + tup[-1] + ")"
        cmd = "result = [%s %s %s]" % (var, first_loop, other_loops)
        exec cmd
        if self.n_particles==1:
            result = [(item,) for item in result]
        self.particle_locations = result

    def _build_states(self):
        self.basis = []
        for tuple_of_indices in self.particle_locations:
            occ_numbers = self.n_levels*[0]
            for level in tuple_of_indices:
                occ_numbers[level] += 1
            self.basis.append(FockStateBosonKet(occ_numbers))
        self.n_basis = len(self.basis)

    def index(self, state):
        return self.basis.index(state)

    def state(self, i):
        return self.basis[i]

    def __getitem__(self, i):
        return self.state(i)

    def __len__(self):
        return len(self.basis)

    def __repr__(self):
        return repr(self.basis)


# def move(e, i, d):
#     """
#     Takes the expression "e" and moves the operator at the position i by "d".
#     """
#     if e.is_Mul:
#         if d == 1:
#             # e = a*b*c*d
#             a = Mul(*e.args[:i])
#             b = e.args[i]
#             c = e.args[i+1]
#             d = Mul(*e.args[i+2:])
#             if isinstance(b, Dagger) and not isinstance(c, Dagger):
#                 i, j = b.args[0].args[0], c.args[0]
#                 return a*c*b*d-a*KroneckerDelta(i, j)*d
#             elif not isinstance(b, Dagger) and isinstance(c, Dagger):
#                 i, j = b.args[0], c.args[0].args[0]
#                 return a*c*b*d-a*KroneckerDelta(i, j)*d
#             else:
#                 return a*c*b*d
#         elif d == -1:
#             # e = a*b*c*d
#             a = Mul(*e.args[:i-1])
#             b = e.args[i-1]
#             c = e.args[i]
#             d = Mul(*e.args[i+1:])
#             if isinstance(b, Dagger) and not isinstance(c, Dagger):
#                 i, j = b.args[0].args[0], c.args[0]
#                 return a*c*b*d-a*KroneckerDelta(i, j)*d
#             elif not isinstance(b, Dagger) and isinstance(c, Dagger):
#                 i, j = b.args[0], c.args[0].args[0]
#                 return a*c*b*d-a*KroneckerDelta(i, j)*d
#             else:
#                 return a*c*b*d
#         else:
#             if d > 1:
#                 while d >= 1:
#                     e = move(e, i, 1)
#                     d -= 1
#                     i += 1
#                 return e
#             elif d < -1:
#                 while d <= -1:
#                     e = move(e, i, -1)
#                     d += 1
#                     i -= 1
#                 return e
#     elif isinstance(e, Add):
#         a, b = e.as_two_terms()
#         return move(a, i, d) + move(b, i, d)
#     raise NotImplementedError()

class Commutator(Function):
    """
    The Commutator:  [A, B] = A*B - B*A

    The arguments are ordered according to .__cmp__()

    >>> from sympy import symbols
    >>> from sympy.physics.secondquant import Commutator
    >>> A, B = symbols('A B', commutative=False)
    >>> Commutator(B, A)
    -Commutator(A, B)

    Evaluate the commutator with .doit()

    >>> comm = Commutator(A,B); comm
    Commutator(A, B)
    >>> comm.doit()
    A*B - B*A


    For two second quantization operators the commutator is evaluated
    immediately:

    >>> from sympy.physics.secondquant import Fd, F
    >>> a = symbols('a',above_fermi=True)
    >>> i = symbols('i',below_fermi=True)
    >>> p,q = symbols('pq')

    >>> Commutator(Fd(a),Fd(i))
    2*NO(CreateFermion(a)*CreateFermion(i))

    But for more complicated expressions, the evaluation is triggered by
    a call to .doit()

    >>> comm = Commutator(Fd(p)*Fd(q),F(i)); comm
    Commutator(CreateFermion(p)*CreateFermion(q), AnnihilateFermion(i))
    >>> comm.doit()
    KroneckerDelta(i, q)*CreateFermion(p) - KroneckerDelta(i, p)*CreateFermion(q)

    """

    is_commutative = False
    nargs = 2

    @classmethod
    def eval(cls, a,b):
        """
        The Commutator [A,B] is on canonical form if A < B


        """
        if not (a and b): return S.Zero
        if a == b: return S.Zero
        if a.is_commutative or b.is_commutative:
            return S.Zero

        #
        # [A+B,C]  ->  [A,C] + [B,C]
        #
        a = a.expand()
        if isinstance(a,Add):
            return Add(*[cls(term,b) for term in a.args])
        b = b.expand()
        if isinstance(b,Add):
            return Add(*[cls(a,term) for term in b.args])

        #
        # [xA,yB]  ->  xy*[A,B]
        #
        c_part = []
        nc_part = []
        nc_part2 = []
        if isinstance(a,Mul):
            c_part,nc_part = split_commutative_parts(a)
        if isinstance(b,Mul):
            c_part2,nc_part2 = split_commutative_parts(b)
            c_part.extend(c_part2)
        if c_part:
            a = nc_part or [a]
            b = nc_part2 or [b]
            return Mul(*c_part)*cls(Mul(*a),Mul(*b))


        #
        # single second quantization operators
        #
        if isinstance(a, BosonicOperator) and isinstance(b, BosonicOperator):
            if isinstance(b,CreateBoson) and isinstance(a,AnnihilateBoson):
                return KroneckerDelta(a.state,b.state)
            if isinstance(a,CreateBoson) and isinstance(b,AnnihilateBoson):
                return S.NegativeOne*KroneckerDelta(a.state,b.state)
            else:
                return S.Zero
        if isinstance(a, FermionicOperator) and isinstance(b, FermionicOperator):
            return wicks(a*b)- wicks(b*a)

        #
        # Canonical ordering of arguments
        #
        if cmp(a, b) > 0:
            return S.NegativeOne*cls(b, a)


    def doit(self,**hints):
        a = self.args[0]
        b = self.args[1]

        if not hints.get("wicks"):
            a = a.doit(**hints)
            b = b.doit(**hints)
            try:
                return wicks(a*b) - wicks(b*a)
            except ContractionAppliesOnlyToFermions:
                pass
            except WicksTheoremDoesNotApply:
                pass

        return (a*b - b*a).doit(**hints)


    def __repr__(self):
        return "Commutator(%s,%s)" %(self.args[0],self.args[1])

    def __str__(self):
        return "[%s,%s]" %(self.args[0],self.args[1])

    def _latex(self,printer):
        return "\\left[%s,%s\\right]"%tuple([
            printer._print(arg) for arg in self.args])



class NO(Function):
    """
    This function is used to represent normal ordering brackets.

    i.e.  {abcd}  sometimes written  :abcd:

    Applying the function NO(arg) to an argument means that all operators in
    the argument will be assumed to anticommute, and have vanishing
    contractions.  This allows an immediate reordering to canonical form
    upon object creation.

    >>> from sympy import symbols
    >>> from sympy.physics.secondquant import NO, F, Fd
    >>> p,q = symbols('pq')
    >>> NO(Fd(p)*F(q))
    NO(CreateFermion(p)*AnnihilateFermion(q))
    >>> NO(F(q)*Fd(p))
    -NO(CreateFermion(p)*AnnihilateFermion(q))


    Note:
    If you want to generate a normal ordered equivalent of an expression, you
    should use the function wicks().  This class only indicates that all
    operators inside the brackets anticommute, and have vanishing contractions.
    Nothing more, nothing less.

    """
    nargs = 1
    is_commutative = False


    @classmethod
    def eval(cls,arg):
        """
        Use anticommutation to get canonical form of operators.

        Employ associativity of normal ordered product: {ab{cd}} = {abcd}
        but note that {ab}{cd} /= {abcd}

        We also employ distributivity: {ab + cd} = {ab} + {cd}

        Canonical form also implies expand() {ab(c+d)} = {abc} + {abd}

        """

        # {ab + cd} = {ab} + {cd}
        arg = arg.expand()
        if arg.is_Add:
            return Add(*[ cls(term) for term in arg.args])

        if arg.is_Mul:

            # take coefficient outside of normal ordering brackets
            c_part, seq = split_commutative_parts(arg)
            if c_part:
                coeff = Mul(*c_part)
                if not seq:
                    return coeff
            else:
                coeff = S.One


            # {ab{cd}} = {abcd}
            newseq = []
            foundit = False
            for fac in seq:
                if isinstance(fac,NO):
                    newseq.extend(fac.args)
                    foundit = True
                else:
                    newseq.append(fac)
            if foundit:
                return coeff*cls(Mul(*newseq))

            # We assume that the user don't mix B and F operators
            if isinstance(seq[0], BosonicOperator):
                raise NotImplementedError

            try:
                newseq,sign = _sort_anticommuting_fermions(seq)
            except ViolationOfPauliPrinciple:
                return S.Zero

            if sign%2:
                return (S.NegativeOne*coeff)*cls(Mul(*newseq))
            elif sign:
                return coeff*cls(Mul(*newseq))
            else:
                pass #since sign==0, no permutations was necessary

            # if we couldn't do anything with Mul object, we just
            # mark it as normal ordered
            if coeff == S.One:
                return None
            else:
                return coeff*cls(Mul(*newseq))

        if isinstance(arg,NO):
            return arg

        # if object was not Mul or Add, normal ordering does not apply
        return arg

    @property
    def has_q_creators(self):
        """
        Returns yes or no, fast

        Also, in case of yes, we indicate whether leftmost operator is a
        creator above or below fermi.

        >>> from sympy import symbols
        >>> from sympy.physics.secondquant import NO, F, Fd

        >>> p,q = symbols('pq')
        >>> no_pq = NO(Fd(p)*Fd(q))
        >>> no_pq.has_q_creators
        1
        >>> no_pq = NO(F(p)*F(q))
        >>> no_pq.has_q_creators
        -1

        >>> i,j = symbols('ij',below_fermi=True)
        >>> no_pq = NO(Fd(i)*Fd(j))
        >>> no_pq.has_q_creators
        0

        """
        return self.args[0].args[0].is_q_creator

    @property
    def has_q_annihilators(self):
        """
        Returns yes or no, fast

        Also, in case of yes, we indicate whether rightmost operator is an
        annihilator above or below fermi.

        >>> from sympy import symbols
        >>> from sympy.physics.secondquant import NO, F, Fd

        >>> p,q = symbols('pq')
        >>> no_pq = NO(Fd(p)*Fd(q))
        >>> no_pq.has_q_annihilators
        -1
        >>> no_pq = NO(F(p)*F(q))
        >>> no_pq.has_q_annihilators
        1

        >>> a,b = symbols('ab',above_fermi=True)
        >>> no_pq = NO(Fd(a)*Fd(b))
        >>> no_pq.has_q_annihilators
        0

        """
        return self.args[0].args[-1].is_q_annihilator

    def doit(self, **kw_args):
        if kw_args.get("remove_brackets", True):
            return self._remove_brackets()
        else:
            return self.__new__(type(self),self.args[0].doit(**kw_args))

    def _remove_brackets(self):
        """
        Returns the sorted string without normal order brackets.

        The returned string have the property that no nonzero
        contractions exist.
        """

        # check if any creator is also an annihilator
        subslist=[]
        for i in self.iter_q_creators():
            if self[i].is_q_annihilator:
                assume = self[i].state.assumptions0
                assume["dummy"]=True
                Dummy = type(Symbol('x',dummy=True))

                # only operators with a dummy index can be split in two terms
                if isinstance(self[i].state, Dummy):

                    # create indices with fermi restriction
                    assume.pop("above_fermi", None)
                    assume["below_fermi"]=True
                    below = Symbol('i',**assume)
                    assume.pop("below_fermi", None)
                    assume["above_fermi"]=True
                    above = Symbol('a',**assume)

                    cls = type(self[i])
                    split = (
                            self[i].__new__(cls,below)
                            * KroneckerDelta(below,self[i].state)
                            + self[i].__new__(cls,above)
                            * KroneckerDelta(above,self[i].state)
                            )
                    subslist.append((self[i],split))
                else:
                    raise SubstitutionOfAmbigousOperatorFailed(self[i])
        if subslist:
            result = NO(self.subs(subslist))
            if isinstance(result, Add):
                return Add(*[term.doit() for term in result.args])
        else:
            return self.args[0]

    def _expand_operators(self):
        """
        Returns a sum of NO objects that contain no ambiguous q-operators.

        If an index q has range both above and below fermi, the operator F(q)
        is ambiguous in the sense that it can be both a q-creator and a q-annihilator.
        If q is dummy, it is assumed to be a summation variable and this method
        rewrites it into a sum of NO terms with unambiguous operators:

        {Fd(p)*F(q)} = {Fd(a)*F(b)} + {Fd(a)*F(i)} + {Fd(j)*F(b)} -{F(i)*Fd(j)}

        where a,b are above and i,j are below fermi level.
        """
        return NO(self._remove_brackets)


    def _eval_subs(self,old,new):
        if self == old:
            return new
        ops = self.args[0].args
        for i in range(len(ops)):
            if ops[i] == old:
                l1 = ops[:i]+(new,)+ops[i+1:]
                return self.__class__(Mul(*l1))
        return Function._eval_subs(self,old,new)

    def __getitem__(self,i):
        if isinstance(i,slice):
            indices = i.indices(len(self))
            return [self.args[0].args[i] for i in range(*indices)]
        else:
            return self.args[0].args[i]

    def __len__(self):
        return len(self.args[0].args)

    def iter_q_annihilators(self):
        """
        Iterates over the annihilation operators.

        >>> from sympy import symbols
        >>> i,j,k,l = symbols('ijkl',below_fermi=True)
        >>> p,q,r,s = symbols('pqrs', dummy=True)
        >>> a,b,c,d = symbols('abcd',above_fermi=True)
        >>> from sympy.physics.secondquant import NO, F, Fd
        >>> no = NO(Fd(a)*F(i)*Fd(j)*F(b))

        >>> no.iter_q_creators()
        <generator object... at 0x...>
        >>> list(no.iter_q_creators())
        [0, 1]
        >>> list(no.iter_q_annihilators())
        [3, 2]

        """
        ops = self.args[0].args
        iter = xrange(len(ops)-1, -1, -1)
        for i in iter:
            if ops[i].is_q_annihilator:
                yield i
            else:
                break

    def iter_q_creators(self):
        """
        Iterates over the creation operators.

        >>> from sympy import symbols
        >>> i,j,k,l = symbols('ijkl',below_fermi=True)
        >>> p,q,r,s = symbols('pqrs', dummy=True)
        >>> a,b,c,d = symbols('abcd',above_fermi=True)
        >>> from sympy.physics.secondquant import NO, F, Fd
        >>> no = NO(Fd(a)*F(i)*Fd(j)*F(b))

        >>> no.iter_q_creators()
        <generator object... at 0x...>
        >>> list(no.iter_q_creators())
        [0, 1]
        >>> list(no.iter_q_annihilators())
        [3, 2]

        """

        ops = self.args[0].args
        iter = xrange(0, len(ops))
        for i in iter:
            if ops[i].is_q_creator:
                yield i
            else:
                break

    def get_subNO(self, i):
        """
        Returns a NO() without FermionicOperator at index i

        >>> from sympy import symbols
        >>> from sympy.physics.secondquant import F, NO
        >>> p,q,r = symbols('pqr')

        >>> NO(F(p)*F(q)*F(r)).get_subNO(1)
        NO(AnnihilateFermion(p)*AnnihilateFermion(r))

        """
        mul = Mul(*(self.args[0].args[0:i] + self.args[0].args[i+1:]))
        return NO(mul)

    def _latex(self,printer):
        return "\\left\\{%s\\right\\}"%printer._print(self.args[0])

    def __repr__(self):
        return "NO(%s)"%self.args[0]

    def __str__(self):
        return ":%s:" % self.args[0]


# @cacheit
def contraction(a,b):
    """
    Calculates contraction of Fermionic operators ab

    >>> from sympy import symbols
    >>> from sympy.physics.secondquant import F, Fd, contraction
    >>> p,q = symbols('pq')
    >>> a,b = symbols('ab',above_fermi=True)
    >>> i,j = symbols('ij',below_fermi=True)

    A contraction is non-zero only if a quasi-creator is to the right of a
    quasi-annihilator:

    >>> contraction(F(a),Fd(b))
    KroneckerDelta(a, b)
    >>> contraction(Fd(i),F(j))
    KroneckerDelta(i, j)

    For general indices a non-zero result restricts the indices to below/above
    the fermi surface:

    >>> contraction(Fd(p),F(q))
    KroneckerDelta(p, q)*KroneckerDelta(q, _i)
    >>> contraction(F(p),Fd(q))
    KroneckerDelta(p, q)*KroneckerDelta(q, _a)

    Two creators or two annihilators always vanishes:

    >>> contraction(F(p),F(q))
    0
    >>> contraction(Fd(p),Fd(q))
    0

    """
    if isinstance(b,FermionicOperator) and isinstance(a,FermionicOperator):
        if isinstance(a,AnnihilateFermion) and isinstance(b,CreateFermion):
            if b.state.assumptions0.get("below_fermi"):
                return S.Zero
            if a.state.assumptions0.get("below_fermi"):
                return S.Zero
            if b.state.assumptions0.get("above_fermi"):
                return KroneckerDelta(a.state,b.state)
            if a.state.assumptions0.get("above_fermi"):
                return KroneckerDelta(a.state,b.state)

            return (KroneckerDelta(a.state,b.state)*
                    KroneckerDelta(b.state,Symbol('a',dummy=True,above_fermi=True)))
        if isinstance(b,AnnihilateFermion) and isinstance(a,CreateFermion):
            if b.state.assumptions0.get("above_fermi"):
                return S.Zero
            if a.state.assumptions0.get("above_fermi"):
                return S.Zero
            if b.state.assumptions0.get("below_fermi"):
                return KroneckerDelta(a.state,b.state)
            if a.state.assumptions0.get("below_fermi"):
                return KroneckerDelta(a.state,b.state)

            return (KroneckerDelta(a.state,b.state)*
                    KroneckerDelta(b.state,Symbol('i',dummy=True,below_fermi=True)))

        # vanish if 2xAnnihilator or 2xCreator
        return S.Zero

    else:
        #not fermion operators
        t = ( isinstance(i,FermionicOperator) for i in (a,b) )
        raise ContractionAppliesOnlyToFermions(*t)


def _sort_anticommuting_fermions(string1):
    """Sort fermionic operators to canonical order, assuming all pairs anticommute.

    Uses a bidirectional bubble sort.  Items in string1 are not referenced
    so in principle they may be any comparable objects.   The sorting depends on the
    operators '>' and '=='.

    If the Pauli principle is violated, an exception is raised.

    returns a tuple (sorted_str, sign)

    sorted_str -- list containing the sorted operators
    sign       -- int telling how many times the sign should be changed
                  (if sign==0 the string was already sorted)
    """

    verified = False
    sign = 0
    rng = range(len(string1)-1)
    rev = range(len(string1)-3,-1,-1)
    string1 = list(string1)

    while not verified:
        verified = True
        for i in rng:
            left = string1[i]
            right = string1[i+1]
            if left == right:
                raise ViolationOfPauliPrinciple([left,right])
            if left > right:
                verified = False
                string1[i:i+2] = [right, left]
                sign = sign+1
        if verified:
            break
        for i in rev:
            left = string1[i]
            right = string1[i+1]
            if left == right:
                raise ViolationOfPauliPrinciple([left,right])
            if left > right:
                verified = False
                string1[i:i+2] = [right, left]
                sign = sign+1

    return (string1,sign)

def evaluate_deltas(e):
    """
    We evaluate KroneckerDelta symbols in the expression assuming Einstein summation.

    If one index is repeated it is summed over and in effect substituted with
    the other one. If both indices are repeated we substitute according to what
    is the preferred index.  this is determined by
    KroneckerDelta.preferred_index and KroneckerDelta.killable_index.

    In case there are no possible substitutions or if a substitution would
    imply a loss of information, nothing is done.

    In case an index appears in more than one KroneckerDelta, the resulting
    substitution depends on the order of the factors.  Since the ordering is platform
    dependent, the literal expression resulting from this function may be hard to
    predict.

    Examples:
    =========

    We assume that

    >>> from sympy import symbols, Function
    >>> from sympy.physics.secondquant import evaluate_deltas, KroneckerDelta
    >>> i,j = symbols('ij',below_fermi=True, dummy=True)
    >>> a,b = symbols('ab',above_fermi=True, dummy=True)
    >>> p,q = symbols('pq', dummy=True)
    >>> f = Function('f')
    >>> t = Function('t')

    The order of preference for these indices according to KroneckerDelta is
    (a,b,i,j,p,q).

    Trivial cases:

    >>> evaluate_deltas(KroneckerDelta(i,j)*f(i))       # d_ij f(i) -> f(j)
    f(_j)
    >>> evaluate_deltas(KroneckerDelta(i,j)*f(j))       # d_ij f(j) -> f(i)
    f(_i)
    >>> evaluate_deltas(KroneckerDelta(i,p)*f(p))       # d_ip f(p) -> f(i)
    f(_i)
    >>> evaluate_deltas(KroneckerDelta(q,p)*f(p))       # d_qp f(p) -> f(q)
    f(_q)
    >>> evaluate_deltas(KroneckerDelta(q,p)*f(q))       # d_qp f(q) -> f(p)
    f(_p)

    More interesting cases:

    >>> evaluate_deltas(KroneckerDelta(i,p)*t(a,i)*f(p,q))
    f(_i, _q)*t(_a, _i)
    >>> evaluate_deltas(KroneckerDelta(a,p)*t(a,i)*f(p,q))
    f(_a, _q)*t(_a, _i)
    >>> evaluate_deltas(KroneckerDelta(p,q)*f(p,q))
    f(_p, _p)

    Finally, here are some cases where nothing is done, because that would
    imply a loss of information:

    >>> evaluate_deltas(KroneckerDelta(i,p)*f(q))
    KroneckerDelta(_i, _p)*f(_q)
    >>> evaluate_deltas(KroneckerDelta(i,p)*f(i))
    KroneckerDelta(_i, _p)*f(_i)
    """


    # We treat Deltas only in mul objects

    # for general function objects we don't evaluate KroneckerDeltas in arguments,
    # but here we hard code exceptions to this rule
    accepted_functions = (
            Add,
            )
    if isinstance(e,accepted_functions):
        return e.new(*[evaluate_deltas(arg) for arg in e.args])

    elif isinstance(e,Mul):
        # find all occurences of delta function and count each index present in
        # expression.
        deltas = []
        indices = {}
        for i in e.args:
            for s in i.atoms():
                if s in indices:
                    indices[s] += 1
                else:
                    indices[s] = 0  # geek counting simplifies logic below
            if isinstance(i, KroneckerDelta): deltas.append(i)

        for d in deltas:
            # If we do something, and there are more deltas, we should recurse
            # to treat the resulting expression properly
            if indices[d.killable_index]:
                e = e.subs(d.killable_index,d.preferred_index)
                if len(deltas)>1: return evaluate_deltas(e)
            elif indices[d.preferred_index] and d.indices_contain_equal_information:
                e = e.subs(d.preferred_index,d.killable_index)
                if len(deltas)>1: return evaluate_deltas(e)
            else:
                pass

        return e
    # nothing to do, maybe we hit a Symbol or a number
    else:
        return e

def _get_dummies(expr, arg_iterator, **require):
    """
    Collects dummies recursively in predictable order as defined by arg_iterator.

    FIXME: A more sophisticated predictable order would work better.
    Current implementation does not always work if factors commute. Since
    commuting factors are sorted also by dummy indices, it may happen that
    all terms have exactly the same index order, so that no term will
    obtain a substitution of dummies.

    """
    result = []
    for arg in arg_iterator(expr.args):
        try:
            if arg.dummy_index:
                # here we check that the dummy matches requirements
                for key,val in require.items():
                    if val != arg.assumptions0.get(key, False):
                        break
                else:
                    result.append(arg)
        except AttributeError:
            try:
                if arg.args:
                    result.extend(_get_dummies(arg, arg_iterator, **require))
            except AttributeError:
                pass
    return result

def _remove_duplicates(list):
    """
    Returns list of unique dummies.

    """
    result = []
    while list:
        i = list.pop()
        if i in result:
            pass
        else:
            result.append(i)
    result.reverse()
    return result

def _get_subslist(chaos,order):
    """
    Return list of subs needed to bring list chaos into list order.

    If len(chaos) < len(order), we want chaos to match start of order,
    thus, chaos might end up with different elements than upon entry.

    If chaos has elements not present in order, we append them to order
    so that we have a canonical ordering of all elements present in
    the expression.
    """
    for el in chaos:
        if not el in order:
            order.append(el)

    subslist = []
    for i in xrange(len(chaos)):
        if chaos[i] == order[i]:
            continue
        else:
            if not order[i] in chaos[i:]:
                subslist.append((chaos[i],order[i]))
            else:
                tmp = Symbol('x',dummy=True)
                subslist.append((order[i], tmp))
                subslist.append((chaos[i], order[i]))

                ind = chaos.index(order[i])
                chaos.pop(ind)
                chaos.insert(ind,tmp)

    return subslist

def _substitute(expr, ordered_dummies, arg_iterator, **require):
    """
    Substitute dummies in expr

    If keyword arguments are given, those dummies that have an identical
    keyword in .assumptions0 must provide the same value (True or False)
    to be substituted.

    Dummies without the keyword in .assumptions0 will be default to
    give the value False.

    Warning
    =======

    Apart from checking the keyword requirements, nothing is done to prevent
    loss of information during substitution.


    Examples
    ========

    >>> from sympy import Symbol
    >>> from sympy.physics.secondquant import substitute_dummies, _substitute,F
    >>> q = Symbol('q', dummy=True)
    >>> i = Symbol('i', below_fermi=True, dummy=True)
    >>> a = Symbol('a', above_fermi=True, dummy=True)
    >>> reverse = lambda x: reversed(x)

    >>> _substitute(F(a), [q], reverse, above_fermi=True)   # will succeed
    AnnihilateFermion(_q)
    >>> _substitute(F(i), [q], reverse, above_fermi=True)   # will not succeed
    AnnihilateFermion(_i)
    >>> _substitute(F(i), [q], reverse, above_fermi=False)  # will succeed
    AnnihilateFermion(_q)

    With no keywords, all dummies are substituted.

    >>> _substitute(F(i), [q], reverse)   # will succeed
    AnnihilateFermion(_q)
    """

    dummies = _remove_duplicates(_get_dummies(expr, arg_iterator, **require))
    subslist = _get_subslist(dummies, ordered_dummies)
    result =  expr.subs(subslist)
    return result


def substitute_dummies(expr, new_indices=False, reverse_order=True, pretty_indices={}):
    """
    Collect terms by substitution of dummy variables.

    This routine allows simplification of Add expressions containing terms
    which differ only due to dummy variables.

    The idea is to substitute all dummy variables consistently depending on
    position in the term.  For each term, we collect a sequence of all dummy
    variables, where the order is determined by index position.  These indices
    are then substituted consistently in each term.

    Examples
    ========

    >>> from sympy import symbols, Function
    >>> from sympy.physics.secondquant import substitute_dummies
    >>> a,b,c,d = symbols('abcd',dummy=True, above_fermi=True)
    >>> i,j = symbols('ij',dummy=True, below_fermi=True)
    >>> f = Function('f')

    >>> expr = f(a,b) + f(c,d); expr
    f(_a, _b) + f(_c, _d)

    Since a, b, c and d are equivalent summation indices, the expression can be
    simplified to a single term (for which the dummy indices are still summed over)

    >>> substitute_dummies(expr, reverse_order=False)
    2*f(_a, _b)

    In order to simplify as much as possible, the indices related to
    non-commuting factors have highest priority when approaching canonical
    indexing.  This is done by giving highest priority to the rightmost
    dummy indices in each term.  (reverse_order=True by default)  The default
    substitution gives:

    >>> substitute_dummies(expr, reverse_order=True)
    2*f(_b, _a)

    Controlling output
    ==================

    By default the dummy symbols that are already present in the expression
    will be reused.  However, if new_indices=True, new dummies will be
    generated and inserted.

    The keyword 'pretty_indices' can be used to control this generation of new
    symbols.

    By default the new dummies will be generated on the form i_1, i_2, a_1,
    etc.  If you supply a dictionary with key:value pairs in the form:

        { index_group: string_of_letters }

    The letters will be used as labels for the new dummy symbols.  The
    index_groups must be one of 'above', 'below' or 'general'.

    >>> expr = f(a,b,i,j)
    >>> my_dummies = { 'above':'st','below':'uv' }
    >>> substitute_dummies(expr, new_indices=True, pretty_indices=my_dummies)
    f(_t, _s, _v, _u)

    If we run out of letters, or if there is no keyword for some index_group
    the default dummy generator will be used as a fallback:

    >>> p,q = symbols('pq',dummy=True)  # general indices
    >>> expr = f(p,q)
    >>> substitute_dummies(expr, new_indices=True, pretty_indices=my_dummies)
    f(_p_1, _p_0)

    """

    # setup the replacing dummies
    if new_indices:
        letters_above  = pretty_indices.get('above',"")
        letters_below  = pretty_indices.get('below',"")
        letters_general= pretty_indices.get('general',"")
        len_above  = len(letters_above)
        len_below  = len(letters_below)
        len_general= len(letters_general)

        def _i(number):
            try:
                return letters_below[number]
            except IndexError:
                return 'i_'+str(number-len_below)

        def _a(number):
            try:
                return letters_above[number]
            except IndexError:
                return 'a_'+str(number-len_above)

        def _p(number):
            try:
                return letters_general[number]
            except IndexError:
                return 'p_'+str(number-len_general)



    # reverse iterator for use in _get_dummies()
    if reverse_order:
        def arg_iterator(seq):
            i=len(seq)
            while i>0:
                i += -1
                yield seq[i]
    else:
        def arg_iterator(seq):
            for i in xrange(len(seq)):
                yield seq[i]


    expr = expr.expand()

    aboves = []
    belows = []
    generals = []

    Dummy = type(Symbol('x',dummy=True))
    dummies = [ d for d in expr.atoms() if isinstance(d,Dummy) ]
    dummies.sort()

    # generate lists with the dummies we will insert
    a = i = p = 0
    for d in dummies:
        assum = d.assumptions0
        assum["dummy"]=True

        if assum.get("above_fermi"):
            if new_indices: sym = _a(a); a +=1
            l1 = aboves
        elif assum.get("below_fermi"):
            if new_indices: sym = _i(i); i +=1
            l1 = belows
        else:
            if new_indices: sym = _p(p); p +=1
            l1 = generals

        if new_indices:
            l1.append(Symbol(sym, **assum))
        else:
            l1.append(d)


    cases = (
            ({'above_fermi':True}, aboves),
            ({'below_fermi':True}, belows),
            ({'below_fermi':False,'above_fermi':False},generals)
            )


    for req, dummylist in cases:
        if isinstance(expr,Add):
            expr = (Add(*[_substitute(term, dummylist, arg_iterator, **req) for term in expr.args]))
        else:
            expr = _substitute(expr, dummylist, arg_iterator, **req)


    return expr

@cacheit
def _get_contractions(string1, keep_only_fully_contracted=False):
    """
    Uses recursion to find all contractions. -- Internal helper function --

    Will find nonzero contractions in string1 between indices given in
    leftrange and rightrange.

    returns Add-object with contracted terms.
    """

    # Should we store current level of contraction?
    if keep_only_fully_contracted and string1:
        result = []
    else:
        result = [NO(Mul(*string1))]

    for i in range(len(string1)-1):
        for j in range(i+1,len(string1)):

            c = contraction(string1[i],string1[j])

            if c:
                # print "found contraction",c

                sign = (j-i+1) %2
                if sign:
                    coeff = S.NegativeOne*c
                else:
                    coeff = c

                #
                #  Call next level of recursion
                #  ============================
                #
                # We now need to find more contractions among operators
                #
                # oplist = string1[:i]+ string1[i+1:j] + string1[j+1:]
                #
                # To prevent overcounting, we don't allow contractions
                # we have already encountered. i.e. contractions between
                #       string1[:i] <---> string1[i+1:j]
                # and   string1[:i] <---> string1[j+1:].
                #
                # This leaves the case:
                oplist = string1[i+1:j] + string1[j+1:]

                if oplist:

                    result.append(coeff*NO(
                        Mul(*string1[:i])*_get_contractions( oplist,
                            keep_only_fully_contracted=keep_only_fully_contracted)))

                else:
                    result.append(coeff*NO( Mul(*string1[:i])))


        if keep_only_fully_contracted:
            break   # next iteration over i leaves leftmost operator string1[0] uncontracted

    return Add(*result)


# @cacheit
def wicks(e, **kw_args):
    """
    Returns the normal ordered equivalent of an expression using Wicks Theorem.


    >>> from sympy import symbols, Function
    >>> from sympy.physics.secondquant import wicks, F, Fd, NO
    >>> p,q,r = symbols('pqr')
    >>> wicks(Fd(p)*F(q))
    KroneckerDelta(p, q)*KroneckerDelta(q, _i) + NO(CreateFermion(p)*AnnihilateFermion(q))

    By default, the expression is expanded:

    >>> wicks(F(p)*(F(q)+F(r)))
    NO(AnnihilateFermion(p)*AnnihilateFermion(q)) + NO(AnnihilateFermion(p)*AnnihilateFermion(r))

    With the keyword 'keep_only_fully_contracted=True', only fully contracted
    terms are returned.

    By request, the result can be simplified in the following order:
     -- KroneckerDelta functions are evaluated
     -- Dummy variables are substituted consistently across terms

    >>> p,q,r = symbols('pqr', dummy=True)
    >>> wicks(Fd(p)*(F(q)+F(r)), keep_only_fully_contracted=True) # doctest: +SKIP
    KroneckerDelta(_i, _q)*KroneckerDelta(_p, _q) + KroneckerDelta(_i, _r)*KroneckerDelta(_p, _r)
    >>> wicks(Fd(p)*(F(q)+F(r)), keep_only_fully_contracted=True, simplify_kronecker_deltas=True)
    KroneckerDelta(_i, _p) + KroneckerDelta(_i, _p)
    >>> wicks(Fd(p)*(F(q)+F(r)), keep_only_fully_contracted=True, simplify_kronecker_deltas=True, simplify_dummies=True)
    2*KroneckerDelta(_i, _p)

    """


    if not e:
        return S.Zero

    opts={
            'simplify_kronecker_deltas':False,
            'expand':True,
            'simplify_dummies':False,
            'keep_only_fully_contracted':False
            }
    opts.update(kw_args)


    # check if we are already normally ordered
    if isinstance(e,NO):
        if opts['keep_only_fully_contracted']:
            return S.Zero
        else:
            return e
    elif isinstance(e,FermionicOperator):
        if opts['keep_only_fully_contracted']:
            return S.Zero
        else:
            return e

    # break up any NO-objects, and evaluate commutators
    e = e.doit()

    # make sure we have only one term to consider
    e = e.expand()
    if isinstance(e, Add):
        if opts['simplify_dummies']:
            return substitute_dummies(Add(*[ wicks(term, **kw_args) for term in e.args]))
        else:
            return Add(*[ wicks(term, **kw_args) for term in e.args])


    # For Mul-objects we can actually do something
    if isinstance(e, Mul):

        # we dont want to mess around with commuting part of Mul
        # so we factorize it out before starting recursion
        c_part = []
        string1 = []
        for factor in e.args:
            if factor.is_commutative:
                c_part.append(factor)
            else:
                string1.append(factor)
        n = len(string1)


        # catch trivial cases
        if n == 0:
            result= e
        elif n==1:
            if opts['keep_only_fully_contracted']:
                return S.Zero
            else:
                result = e

        else: # non-trivial

            if isinstance(string1[0], BosonicOperator):
                raise NotImplementedError

            string1 = tuple(string1)

            # recursion over higher order contractions
            result = _get_contractions(string1,
                keep_only_fully_contracted=opts['keep_only_fully_contracted'] )
            result =  Mul(*c_part)*result

        if opts['expand']:
            result = result.expand()
        if opts['simplify_kronecker_deltas']:
            result = evaluate_deltas(result)

        return result

    # there was nothing to do
    return e

class PermutationOperator(Expr):
    """
    Represents the index permutation operator P(ij)

    P(ij)*f(i)*g(j) = f(i)*g(j) - f(j)*g(i)
    """
    is_commutative = True
    def __new__(cls, i,j):
        i,j = map(sympify,(i,j))
        if (i>j):
            obj =  Basic.__new__(cls,j,i)
        else:
            obj =  Basic.__new__(cls,i,j)
        return obj



    def get_permuted(self,expr):
        """
        Returns -expr with permuted indices.

        >>> from sympy import symbols, Function
        >>> from sympy.physics.secondquant import PermutationOperator
        >>> p,q = symbols('pq')
        >>> f = Function('f')
        >>> PermutationOperator(p,q).get_permuted(f(p,q))
        -f(q, p)

        """
        tmp = Symbol('t',dummy=True)
        i = self.args[0]
        j = self.args[1]

        expr = expr.subs(i,tmp)
        expr = expr.subs(j,i)
        expr = expr.subs(tmp,j)

        return S.NegativeOne*expr

    def _latex(self, printer):
        return "P(%s%s)"%self.args



def simplify_index_permutations(expr, permutation_operators):
    """
    Performs simplification by introducing PermutationOperators where appropriate.

    Schematically:
        [abij] - [abji] - [baij] + [baji] ->  P(ab)*P(ij)*[abij]

    permutation_operators is a list of PermutationOperators to consider.

    If permutation_operators=[P(ab),P(ij)] we will try to introduce the
    permutation operators P(ij) and P(ab) in the expression.  If there are other
    possible simplifications, we ignore them.

    >>> from sympy import symbols, Function
    >>> from sympy.physics.secondquant import simplify_index_permutations
    >>> from sympy.physics.secondquant import PermutationOperator
    >>> p,q,r,s = symbols('pqrs')
    >>> f = Function('f')
    >>> g = Function('g')

    >>> expr = f(p)*g(q) - f(q)*g(p); expr
    f(p)*g(q) - f(q)*g(p)
    >>> simplify_index_permutations(expr,[PermutationOperator(p,q)])
    PermutationOperator(p, q)*f(p)*g(q)

    >>> PermutList = [PermutationOperator(p,q),PermutationOperator(r,s)]
    >>> expr = f(p,r)*g(q,s) - f(q,r)*g(p,s) + f(q,s)*g(p,r) - f(p,s)*g(q,r)
    >>> simplify_index_permutations(expr,PermutList)
    PermutationOperator(p, q)*PermutationOperator(r, s)*f(p, r)*g(q, s)

    """

    def _get_indices(expr, ind):
        """
        Collects indices recursively in predictable order.
        """
        result = []
        for arg in expr.args:
            if arg in ind:
                result.append(arg)
            else:
                try:
                    if arg.args:
                        result.extend(_get_indices(arg,ind))
                except AttributeError:
                    pass
        return result

    def _choose_one_to_keep(a,b,ind):
        # we keep the one where indices in ind are in order ind[0] < ind[1]
        if _get_indices(a,ind) < _get_indices(b,ind):
            return a
        else:
            return b


    expr = expr.expand()
    if isinstance(expr,Add):
        terms = set(expr.args)

        for P in permutation_operators:
            new_terms = set([])
            while terms:
                term = terms.pop()
                permuted = P.get_permuted(term)
                if permuted in terms:
                    terms.remove(permuted)
                    keep = _choose_one_to_keep(term, permuted, P.args)
                    new_terms.add(P*keep)
                else:
                    new_terms.add(term)

            terms = new_terms

        return Add(*terms)

    return expr<|MERGE_RESOLUTION|>--- conflicted
+++ resolved
@@ -144,67 +144,6 @@
 
     is_commutative = True
 
-
-<<<<<<< HEAD
-class SymTuple(Basic):
-
-    def __new__(cls, arg_tuple, **kw_args):
-        """
-        the wrapped tuple is available as self.args
-        """
-        obj = Basic.__new__(cls,*arg_tuple, **kw_args)
-        return obj
-
-    def __getitem__(self,i):
-        if isinstance(i,slice):
-            indices = i.indices(len(self))
-            return SymTuple(tuple([self.args[i] for i in range(*indices)]))
-        return self.args[i]
-
-    def __len__(self):
-        return len(self.args)
-
-    def __contains__(self,item):
-        return item in self.args
-
-    def _subs_atoms(self, subs_dict):
-        args = []
-        changed_something = False
-        for arg in self.args:
-            expr = arg._subs_atoms(subs_dict)
-            if expr is None:
-                args.append(arg)
-            else:
-                changed_something = True
-                args.append(expr)
-        if changed_something:
-            return self.func(args)
-        else:
-            return None
-
-    def _eval_subs(self,old,new):
-        if self==old:
-            return new
-        t=tuple([ el._eval_subs(old,new)  for el in self.args])
-        return self.__class__(t)
-
-
-def _tuple_wrapper(method):
-    """
-    Decorator that makes any tuple in arguments into SymTuple
-    """
-    def wrap_tuples(*args, **kw_args):
-        newargs=[]
-        for arg in args:
-            if type(arg) is tuple:
-                newargs.append(SymTuple(arg))
-            else:
-                newargs.append(arg)
-        return method(*newargs, **kw_args)
-    return wrap_tuples
-
-=======
->>>>>>> b1b10ed4
 
 class AntiSymmetricTensor(TensorSymbol):
 
