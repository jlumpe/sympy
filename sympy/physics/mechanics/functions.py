from __future__ import print_function, division
import warnings

from sympy.utilities.exceptions import SymPyDeprecationWarning
from sympy.utilities.misc import filldedent
from sympy.physics.vector import Vector, ReferenceFrame, Point, dynamicsymbols
from sympy.physics.vector.printing import (vprint, vsprint, vpprint, vlatex,
                                           init_vprinting)
from sympy.physics.mechanics.particle import Particle
from sympy.physics.mechanics.rigidbody import RigidBody
from sympy import sympify, Matrix, Symbol, Derivative, Dummy
from sympy.core.basic import S
from sympy.core.function import AppliedUndef
from sympy.core.compatibility import reduce

__all__ = ['inertia',
           'inertia_of_point_mass',
           'linear_momentum',
           'angular_momentum',
           'kinetic_energy',
           'potential_energy',
           'Lagrangian',
           'mechanics_printing',
           'mprint',
           'msprint',
           'mpprint',
           'mlatex']

warnings.simplefilter("always", SymPyDeprecationWarning)

# These are functions that we've moved and renamed during extracting the
# basic vector calculus code from the mechanics packages.

mprint = vprint
msprint = vsprint
mpprint = vpprint
mlatex = vlatex


def mechanics_printing(**kwargs):

    # mechanics_printing has slightly different functionality in 0.7.5 but
    # shouldn't fundamentally need a deprecation warning so we do this
    # little wrapper that gives the warning that things have changed.

    # TODO : Remove this warning in the release after SymPy 0.7.5

    # The message is only printed if this function is called with no args,
    # as was the previous only way to call it.

    def dict_is_empty(D):
        for k in D:
            return False
        return True

    if dict_is_empty(kwargs):
        msg = ('See the doc string for slight changes to this function: '
               'keyword args may be needed for the desired effect. '
               'Otherwise use sympy.physics.vector.init_vprinting directly.')
        SymPyDeprecationWarning(filldedent(msg)).warn()

    init_vprinting(**kwargs)

mechanics_printing.__doc__ = init_vprinting.__doc__


def inertia(frame, ixx, iyy, izz, ixy=0, iyz=0, izx=0):
    """Simple way to create inertia Dyadic object.

    If you don't know what a Dyadic is, just treat this like the inertia
    tensor.  Then, do the easy thing and define it in a body-fixed frame.

    Parameters
    ==========

    frame : ReferenceFrame
        The frame the inertia is defined in
    ixx : Sympifyable
        the xx element in the inertia dyadic
    iyy : Sympifyable
        the yy element in the inertia dyadic
    izz : Sympifyable
        the zz element in the inertia dyadic
    ixy : Sympifyable
        the xy element in the inertia dyadic
    iyz : Sympifyable
        the yz element in the inertia dyadic
    izx : Sympifyable
        the zx element in the inertia dyadic

    Examples
    ========

    >>> from sympy.physics.mechanics import ReferenceFrame, inertia
    >>> N = ReferenceFrame('N')
    >>> inertia(N, 1, 2, 3)
    (N.x|N.x) + 2*(N.y|N.y) + 3*(N.z|N.z)

    """

    if not isinstance(frame, ReferenceFrame):
        raise TypeError('Need to define the inertia in a frame')
    ol = sympify(ixx) * (frame.x | frame.x)
    ol += sympify(ixy) * (frame.x | frame.y)
    ol += sympify(izx) * (frame.x | frame.z)
    ol += sympify(ixy) * (frame.y | frame.x)
    ol += sympify(iyy) * (frame.y | frame.y)
    ol += sympify(iyz) * (frame.y | frame.z)
    ol += sympify(izx) * (frame.z | frame.x)
    ol += sympify(iyz) * (frame.z | frame.y)
    ol += sympify(izz) * (frame.z | frame.z)
    return ol


def inertia_of_point_mass(mass, pos_vec, frame):
    """Inertia dyadic of a point mass relative to point O.

    Parameters
    ==========

    mass : Sympifyable
        Mass of the point mass
    pos_vec : Vector
        Position from point O to point mass
    frame : ReferenceFrame
        Reference frame to express the dyadic in

    Examples
    ========

    >>> from sympy import symbols
    >>> from sympy.physics.mechanics import ReferenceFrame, inertia_of_point_mass
    >>> N = ReferenceFrame('N')
    >>> r, m = symbols('r m')
    >>> px = r * N.x
    >>> inertia_of_point_mass(m, px, N)
    m*r**2*(N.y|N.y) + m*r**2*(N.z|N.z)

    """

    return mass * (((frame.x | frame.x) + (frame.y | frame.y) +
                   (frame.z | frame.z)) * (pos_vec & pos_vec) -
                   (pos_vec | pos_vec))


def linear_momentum(frame, *body):
    """Linear momentum of the system.

    This function returns the linear momentum of a system of Particle's and/or
    RigidBody's. The linear momentum of a system is equal to the vector sum of
    the linear momentum of its constituents. Consider a system, S, comprised of
    a rigid body, A, and a particle, P. The linear momentum of the system, L,
    is equal to the vector sum of the linear momentum of the particle, L1, and
    the linear momentum of the rigid body, L2, i.e.

    L = L1 + L2

    Parameters
    ==========

    frame : ReferenceFrame
        The frame in which linear momentum is desired.
    body1, body2, body3... : Particle and/or RigidBody
        The body (or bodies) whose linear momentum is required.

    Examples
    ========

    >>> from sympy.physics.mechanics import Point, Particle, ReferenceFrame
    >>> from sympy.physics.mechanics import RigidBody, outer, linear_momentum
    >>> N = ReferenceFrame('N')
    >>> P = Point('P')
    >>> P.set_vel(N, 10 * N.x)
    >>> Pa = Particle('Pa', P, 1)
    >>> Ac = Point('Ac')
    >>> Ac.set_vel(N, 25 * N.y)
    >>> I = outer(N.x, N.x)
    >>> A = RigidBody('A', Ac, N, 20, (I, Ac))
    >>> linear_momentum(N, A, Pa)
    10*N.x + 500*N.y

    """

    if not isinstance(frame, ReferenceFrame):
        raise TypeError('Please specify a valid ReferenceFrame')
    else:
        linear_momentum_sys = Vector(0)
        for e in body:
            if isinstance(e, (RigidBody, Particle)):
                linear_momentum_sys += e.linear_momentum(frame)
            else:
                raise TypeError('*body must have only Particle or RigidBody')
    return linear_momentum_sys


def angular_momentum(point, frame, *body):
    """Angular momentum of a system

    This function returns the angular momentum of a system of Particle's and/or
    RigidBody's. The angular momentum of such a system is equal to the vector
    sum of the angular momentum of its constituents. Consider a system, S,
    comprised of a rigid body, A, and a particle, P. The angular momentum of
    the system, H, is equal to the vector sum of the angular momentum of the
    particle, H1, and the angular momentum of the rigid body, H2, i.e.

    H = H1 + H2

    Parameters
    ==========

    point : Point
        The point about which angular momentum of the system is desired.
    frame : ReferenceFrame
        The frame in which angular momentum is desired.
    body1, body2, body3... : Particle and/or RigidBody
        The body (or bodies) whose angular momentum is required.

    Examples
    ========

    >>> from sympy.physics.mechanics import Point, Particle, ReferenceFrame
    >>> from sympy.physics.mechanics import RigidBody, outer, angular_momentum
    >>> N = ReferenceFrame('N')
    >>> O = Point('O')
    >>> O.set_vel(N, 0 * N.x)
    >>> P = O.locatenew('P', 1 * N.x)
    >>> P.set_vel(N, 10 * N.x)
    >>> Pa = Particle('Pa', P, 1)
    >>> Ac = O.locatenew('Ac', 2 * N.y)
    >>> Ac.set_vel(N, 5 * N.y)
    >>> a = ReferenceFrame('a')
    >>> a.set_ang_vel(N, 10 * N.z)
    >>> I = outer(N.z, N.z)
    >>> A = RigidBody('A', Ac, a, 20, (I, Ac))
    >>> angular_momentum(O, N, Pa, A)
    10*N.z

    """

    if not isinstance(frame, ReferenceFrame):
        raise TypeError('Please enter a valid ReferenceFrame')
    if not isinstance(point, Point):
        raise TypeError('Please specify a valid Point')
    else:
        angular_momentum_sys = Vector(0)
        for e in body:
            if isinstance(e, (RigidBody, Particle)):
                angular_momentum_sys += e.angular_momentum(point, frame)
            else:
                raise TypeError('*body must have only Particle or RigidBody')
    return angular_momentum_sys


def kinetic_energy(frame, *body):
    """Kinetic energy of a multibody system.

    This function returns the kinetic energy of a system of Particle's and/or
    RigidBody's. The kinetic energy of such a system is equal to the sum of
    the kinetic energies of its constituents. Consider a system, S, comprising
    a rigid body, A, and a particle, P. The kinetic energy of the system, T,
    is equal to the vector sum of the kinetic energy of the particle, T1, and
    the kinetic energy of the rigid body, T2, i.e.

    T = T1 + T2

    Kinetic energy is a scalar.

    Parameters
    ==========

    frame : ReferenceFrame
        The frame in which the velocity or angular velocity of the body is
        defined.
    body1, body2, body3... : Particle and/or RigidBody
        The body (or bodies) whose kinetic energy is required.

    Examples
    ========

    >>> from sympy.physics.mechanics import Point, Particle, ReferenceFrame
    >>> from sympy.physics.mechanics import RigidBody, outer, kinetic_energy
    >>> N = ReferenceFrame('N')
    >>> O = Point('O')
    >>> O.set_vel(N, 0 * N.x)
    >>> P = O.locatenew('P', 1 * N.x)
    >>> P.set_vel(N, 10 * N.x)
    >>> Pa = Particle('Pa', P, 1)
    >>> Ac = O.locatenew('Ac', 2 * N.y)
    >>> Ac.set_vel(N, 5 * N.y)
    >>> a = ReferenceFrame('a')
    >>> a.set_ang_vel(N, 10 * N.z)
    >>> I = outer(N.z, N.z)
    >>> A = RigidBody('A', Ac, a, 20, (I, Ac))
    >>> kinetic_energy(N, Pa, A)
    350

    """

    if not isinstance(frame, ReferenceFrame):
        raise TypeError('Please enter a valid ReferenceFrame')
    ke_sys = S(0)
    for e in body:
        if isinstance(e, (RigidBody, Particle)):
            ke_sys += e.kinetic_energy(frame)
        else:
            raise TypeError('*body must have only Particle or RigidBody')
    return ke_sys


def potential_energy(*body):
    """Potential energy of a multibody system.

    This function returns the potential energy of a system of Particle's and/or
    RigidBody's. The potential energy of such a system is equal to the sum of
    the potential energy of its constituents. Consider a system, S, comprising
    a rigid body, A, and a particle, P. The potential energy of the system, V,
    is equal to the vector sum of the potential energy of the particle, V1, and
    the potential energy of the rigid body, V2, i.e.

    V = V1 + V2

    Potential energy is a scalar.

    Parameters
    ==========

    body1, body2, body3... : Particle and/or RigidBody
        The body (or bodies) whose potential energy is required.

    Examples
    ========

    >>> from sympy.physics.mechanics import Point, Particle, ReferenceFrame
    >>> from sympy.physics.mechanics import RigidBody, outer, potential_energy
    >>> from sympy import symbols
    >>> M, m, g, h = symbols('M m g h')
    >>> N = ReferenceFrame('N')
    >>> O = Point('O')
    >>> O.set_vel(N, 0 * N.x)
    >>> P = O.locatenew('P', 1 * N.x)
    >>> Pa = Particle('Pa', P, m)
    >>> Ac = O.locatenew('Ac', 2 * N.y)
    >>> a = ReferenceFrame('a')
    >>> I = outer(N.z, N.z)
    >>> A = RigidBody('A', Ac, a, M, (I, Ac))
    >>> Pa.set_potential_energy(m * g * h)
    >>> A.set_potential_energy(M * g * h)
    >>> potential_energy(Pa, A)
    M*g*h + g*h*m

    """

    pe_sys = S(0)
    for e in body:
        if isinstance(e, (RigidBody, Particle)):
            pe_sys += e.potential_energy
        else:
            raise TypeError('*body must have only Particle or RigidBody')
    return pe_sys


def Lagrangian(frame, *body):
    """Lagrangian of a multibody system.

    This function returns the Lagrangian of a system of Particle's and/or
    RigidBody's. The Lagrangian of such a system is equal to the difference
    between the kinetic energies and potential energies of its constituents. If
    T and V are the kinetic and potential energies of a system then it's
    Lagrangian, L, is defined as

    L = T - V

    The Lagrangian is a scalar.

    Parameters
    ==========

    frame : ReferenceFrame
        The frame in which the velocity or angular velocity of the body is
        defined to determine the kinetic energy.

    body1, body2, body3... : Particle and/or RigidBody
        The body (or bodies) whose Lagrangian is required.

    Examples
    ========

    >>> from sympy.physics.mechanics import Point, Particle, ReferenceFrame
    >>> from sympy.physics.mechanics import RigidBody, outer, Lagrangian
    >>> from sympy import symbols
    >>> M, m, g, h = symbols('M m g h')
    >>> N = ReferenceFrame('N')
    >>> O = Point('O')
    >>> O.set_vel(N, 0 * N.x)
    >>> P = O.locatenew('P', 1 * N.x)
    >>> P.set_vel(N, 10 * N.x)
    >>> Pa = Particle('Pa', P, 1)
    >>> Ac = O.locatenew('Ac', 2 * N.y)
    >>> Ac.set_vel(N, 5 * N.y)
    >>> a = ReferenceFrame('a')
    >>> a.set_ang_vel(N, 10 * N.z)
    >>> I = outer(N.z, N.z)
    >>> A = RigidBody('A', Ac, a, 20, (I, Ac))
    >>> Pa.set_potential_energy(m * g * h)
    >>> A.set_potential_energy(M * g * h)
    >>> Lagrangian(N, Pa, A)
    -M*g*h - g*h*m + 350

    """

    if not isinstance(frame, ReferenceFrame):
        raise TypeError('Please supply a valid ReferenceFrame')
    for e in body:
        if not isinstance(e, (RigidBody, Particle)):
            raise TypeError('*body must have only Particle or RigidBody')
    return kinetic_energy(frame, *body) - potential_energy(*body)


def _mat_inv_mul(A, B):
    """
    Computes A^-1 * B symbolically w/ substitution, where B is not
    necessarily a vector, but can be a matrix.

    """

    r1, c1 = A.shape
    r2, c2 = B.shape
    temp1 = Matrix(r1, c1, lambda i, j: Symbol('x' + str(j) + str(r1 * i)))
    temp2 = Matrix(r2, c2, lambda i, j: Symbol('y' + str(j) + str(r2 * i)))
    for i in range(len(temp1)):
        if A[i] == 0:
            temp1[i] = 0
    for i in range(len(temp2)):
        if B[i] == 0:
            temp2[i] = 0
    temp3 = []
    for i in range(c2):
        temp3.append(temp1.LDLsolve(temp2[:, i]))
    temp3 = Matrix([i.T for i in temp3]).T
    return temp3.subs(dict(list(zip(temp1, A)))).subs(dict(list(zip(temp2, B))))

<<<<<<< HEAD
=======

>>>>>>> dfde2286
def _subs_keep_derivs(expr, sub_dict):
    """ Performs subs exactly as subs normally would be,
    but doesn't sub in expressions inside Derivatives. """

    ds = expr.atoms(Derivative)
    gs = [Dummy() for d in ds]
    items = sub_dict.items()
    deriv_dict = dict((i, j) for (i, j) in items if i.is_Derivative)
    sub_dict = dict((i, j) for (i, j) in items if not i.is_Derivative)
    dict_to = dict(zip(ds, gs))
    dict_from = dict(zip(gs, ds))
<<<<<<< HEAD
    return expr.subs(deriv_dict).subs(dict_to).subs(sub_dict).subs(dict_from)

def _find_dynamicsymbols(inlist, insyms=[]):
    """Finds all non-supplied dynamicsymbols in the expressions."""
    t = dynamicsymbols._t
    return reduce(set.union, [set([i]) for j in inlist
            for i in j.atoms(AppliedUndef, Derivative)
            if i.free_symbols == set([t])], set()) - set(insyms)
=======
    return expr.subs(deriv_dict).subs(dict_to).subs(sub_dict).subs(dict_from)
>>>>>>> dfde2286
<|MERGE_RESOLUTION|>--- conflicted
+++ resolved
@@ -439,13 +439,9 @@
     temp3 = Matrix([i.T for i in temp3]).T
     return temp3.subs(dict(list(zip(temp1, A)))).subs(dict(list(zip(temp2, B))))
 
-<<<<<<< HEAD
-=======
-
->>>>>>> dfde2286
 def _subs_keep_derivs(expr, sub_dict):
-    """ Performs subs exactly as subs normally would be,
-    but doesn't sub in expressions inside Derivatives. """
+    """Performs subs exactly as subs normally would be,
+    but doesn't sub in expressions inside Derivatives."""
 
     ds = expr.atoms(Derivative)
     gs = [Dummy() for d in ds]
@@ -454,7 +450,6 @@
     sub_dict = dict((i, j) for (i, j) in items if not i.is_Derivative)
     dict_to = dict(zip(ds, gs))
     dict_from = dict(zip(gs, ds))
-<<<<<<< HEAD
     return expr.subs(deriv_dict).subs(dict_to).subs(sub_dict).subs(dict_from)
 
 def _find_dynamicsymbols(inlist, insyms=[]):
@@ -462,7 +457,4 @@
     t = dynamicsymbols._t
     return reduce(set.union, [set([i]) for j in inlist
             for i in j.atoms(AppliedUndef, Derivative)
-            if i.free_symbols == set([t])], set()) - set(insyms)
-=======
-    return expr.subs(deriv_dict).subs(dict_to).subs(sub_dict).subs(dict_from)
->>>>>>> dfde2286
+            if i.free_symbols == set([t])], set()) - set(insyms)